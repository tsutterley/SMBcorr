--- conflicted
+++ resolved
@@ -1,11 +1,7 @@
 #!/usr/bin/env python
 u"""
 mar_interp_daily.py
-<<<<<<< HEAD
-Written by Tyler Sutterley (01/2021)
-=======
 Written by Tyler Sutterley (02/2023)
->>>>>>> 450b8c45
 Interpolates and extrapolates daily MAR products to times and coordinates
 
 INPUTS:
@@ -44,12 +40,9 @@
     time.py: utilities for calculating time operations
 
 UPDATE HISTORY:
-<<<<<<< HEAD
-=======
     Updated 02/2023: close in time extrapolations with regular grid interpolator
     Updated 08/2022: updated docstrings to numpy documentation format
     Updated 11/2021: don't attempt triangulation if large number of points
->>>>>>> 450b8c45
     Updated 01/2021: using conversion protocols following pyproj-2 updates
         https://pyproj4.github.io/pyproj/stable/gotchas.html
         using utilities from time module for conversions
@@ -144,8 +137,7 @@
     triangle = []
     return (None,triangle)
 
-<<<<<<< HEAD
-#-- PURPOSE: read MAR daily time variables
+# PURPOSE: read MAR daily time variables
 def get_tdec_for_file(filename, TIMENAME):
     with netCDF4.Dataset(filename, 'r') as fileID:
         #-- number of time variables within file
@@ -157,14 +149,14 @@
 
         delta_time=fileID.variables[TIMENAME][:t].astype(np.float)
         date_string=fileID.variables[TIMENAME].units
-        #-- extract epoch and units
+        # extract epoch and units
     epoch,to_secs = SMBcorr.time.parse_date_string(date_string)
-    #-- calculate time array in Julian days
+    # calculate time array in Julian days
     JD = SMBcorr.time.convert_delta_time(delta_time*to_secs, epoch1=epoch,
             epoch2=(1858,11,17,0,0,0), scale=1.0/86400.0) + 2400000.5
-    #-- convert from Julian days to calendar dates
+    # convert from Julian days to calendar dates
     YY,MM,DD,hh,mm,ss = SMBcorr.time.convert_julian(JD)
-    #-- calculate time in year-decimal
+    # calculate time in year-decimal
     return SMBcorr.time.convert_calendar_decimal(YY,MM,
             day=DD,hour=hh,minute=mm,second=ss)
 
@@ -182,9 +174,6 @@
     return files_to_read
 
 #-- PURPOSE: read and interpolate daily MAR outputs
-=======
-# PURPOSE: read and interpolate daily MAR outputs
->>>>>>> 450b8c45
 def interpolate_mar_daily(DIRECTORY, EPSG, VERSION, tdec, X, Y,
     XNAME=None, YNAME=None, TIMENAME='TIME', VARIABLE='SMB',
                           CUMULATIVE=True,
@@ -261,15 +250,12 @@
         print(f"failed to find files matching {VERSION} in {DIRECTORY}")
         raise(exc)
 
-<<<<<<< HEAD
     if not EXTRAPOLATE:
-        input_files=select_input_files_by_time( input_files, tdec, DIRECTORY, CUMULATIVE, TIMENAME)
+        input_files = select_input_files_by_time(input_files, tdec,
+            DIRECTORY, CUMULATIVE, TIMENAME)
 
     print(input_files)
-    #-- calculate number of time steps to read
-=======
     # calculate number of time steps to read
->>>>>>> 450b8c45
     nt = 0
     for f,FILE in enumerate(input_files):
         # Open the MAR NetCDF file for reading
@@ -282,39 +268,23 @@
             except AttributeError:
                 nt += len(TIME)
 
-<<<<<<< HEAD
     print(nt)
-    #-- python dictionary with file variables
-=======
     # python dictionary with file variables
->>>>>>> 450b8c45
     fd = {}
     fd['TIME'] = np.zeros((nt))
     # python dictionary with gaussian filtered variables
     gs = {}
-<<<<<<< HEAD
     #-- calculate cumulative sum of gaussian filtered values
     if CUMULATIVE:
         cumulative = np.zeros((ny,nx))
         gs['CUMULATIVE'] = np.ma.zeros((nt,ny,nx), fill_value=FILL_VALUE)
         gs['CUMULATIVE'].mask = np.ones((nt,ny,nx), dtype=np.bool)
     #-- create a counter variable for filling variables
-=======
-    # calculate cumulative sum of gaussian filtered values
-    cumulative = np.zeros((ny,nx))
-    gs['CUMULATIVE'] = np.ma.zeros((nt,ny,nx), fill_value=FILL_VALUE)
-    gs['CUMULATIVE'].mask = np.ones((nt,ny,nx), dtype=bool)
-    # create a counter variable for filling variables
->>>>>>> 450b8c45
     c = 0
     # for each file in the list
     for f,FILE in enumerate(input_files):
-<<<<<<< HEAD
-        #-- Open the MAR NetCDF file for reading
+        # Open the MAR NetCDF file for reading
         print(FILE)
-=======
-        # Open the MAR NetCDF file for reading
->>>>>>> 450b8c45
         with netCDF4.Dataset(os.path.join(DIRECTORY,FILE), 'r') as fileID:
             # number of time variables within file
             TIME = fileID.variables['TIME'][:]
@@ -355,22 +325,6 @@
             # convert x and y coordinates to meters
             fd['x']=1000.0*fileID.variables[XNAME][:].copy()
             fd['y']=1000.0*fileID.variables[YNAME][:].copy()
-<<<<<<< HEAD
-            #-- extract delta time and epoch of time
-            delta_time=fileID.variables[TIMENAME][:t].astype(np.float)
-            date_string=fileID.variables[TIMENAME].units
-        #-- extract epoch and units
-        epoch,to_secs = SMBcorr.time.parse_date_string(date_string)
-        #-- calculate time array in Julian days
-        JD = SMBcorr.time.convert_delta_time(delta_time*to_secs, epoch1=epoch,
-            epoch2=(1858,11,17,0,0,0), scale=1.0/86400.0) + 2400000.5
-        #-- convert from Julian days to calendar dates
-        YY,MM,DD,hh,mm,ss = SMBcorr.time.convert_julian(JD)
-        #-- calculate time in year-decimal
-        fd['TIME'][c:c+t] = SMBcorr.time.convert_calendar_decimal(YY,MM,
-            day=DD,hour=hh,minute=mm,second=ss)
-        #-- use a gaussian filter to smooth mask
-=======
             # extract delta time and epoch of time
             delta_time=fileID.variables[TIMENAME][:t].astype(np.float64)
             date_string=fileID.variables[TIMENAME].units
@@ -385,7 +339,6 @@
         fd['TIME'][c:c+t] = SMBcorr.time.convert_calendar_decimal(YY,MM,
             day=DD,hour=hh,minute=mm,second=ss)
         # use a gaussian filter to smooth mask
->>>>>>> 450b8c45
         gs['MASK'] = scipy.ndimage.gaussian_filter(fd['MASK'],SIGMA,
             mode='constant',cval=0)
         # indices of smoothed ice mask
@@ -408,25 +361,11 @@
             gs[VARIABLE].data[tt,i,j] = temp1[i,j]
             # set mask variables for time
             gs[VARIABLE].mask[tt,ii,jj] = False
-<<<<<<< HEAD
             if CUMULATIVE:
-                #-- calculate cumulative
+                # calculate cumulative
                 cumulative[ii,jj] += gs[VARIABLE][tt,ii,jj]
                 gs['CUMULATIVE'].data[c+tt,ii,jj] = np.copy(cumulative[ii,jj])
                 gs['CUMULATIVE'].mask[c+tt,ii,jj] = False
-        #-- add to counter
-        c += t
-
-    #-- convert projection from input coordinates (EPSG) to model coordinates
-    crs1 = pyproj.CRS.from_string(EPSG)
-    crs2 = pyproj.CRS.from_string(proj4_params)
-    transformer = pyproj.Transformer.from_crs(crs1, crs2, always_xy=True)
-    #-- calculate projected coordinates of input coordinates
-=======
-            # calculate cumulative
-            cumulative[ii,jj] += gs[VARIABLE][tt,ii,jj]
-            gs['CUMULATIVE'].data[c+tt,ii,jj] = np.copy(cumulative[ii,jj])
-            gs['CUMULATIVE'].mask[c+tt,ii,jj] = False
         # add to counter
         c += t
 
@@ -435,7 +374,6 @@
     crs2 = pyproj.CRS.from_string(proj4_params)
     transformer = pyproj.Transformer.from_crs(crs1, crs2, always_xy=True)
     # calculate projected coordinates of input coordinates
->>>>>>> 450b8c45
     ix,iy = transformer.transform(X, Y)
 
     # check that input points are within convex hull of valid model points
@@ -460,7 +398,6 @@
     # type designating algorithm used (1:interpolate, 2:backward, 3:forward)
     interp.interpolation = np.zeros((npts),dtype=np.uint8)
 
-<<<<<<< HEAD
 
     # use either cumulative data or original field:
     if CUMULATIVE:
@@ -471,38 +408,19 @@
     {key: fd[key].shape for key in fd}
     {key: this_data[key].shape for key in this_data}
 
-    #-- find days that can be interpolated
+    # find days that can be interpolated
     if np.any((tdec >= fd['TIME'].min()) & (tdec <= fd['TIME'].max()) & valid):
-        #-- indices of dates for interpolated days
+        # indices of dates for interpolated days
         ind, = np.nonzero((tdec >= fd['TIME'].min()) &
             (tdec <= fd['TIME'].max()) & valid)
-        #-- create an interpolator for model variable
+        # create an interpolator for model variable
         RGI = scipy.interpolate.RegularGridInterpolator(
             (fd['TIME'],fd['y'],fd['x']), this_data.data)
-        #-- create an interpolator for input mask
+        # create an interpolator for input mask
         MI = scipy.interpolate.RegularGridInterpolator(
             (fd['TIME'],fd['y'],fd['x']), this_data.mask)
 
-        #-- interpolate to points
-=======
-    # time cutoff allowing for close time interpolation
-    dt = np.abs(fd['TIME'][1] - fd['TIME'][0])
-    time_cutoff = (fd['TIME'].min() - dt, fd['TIME'].max() + dt)
-    # find days that can be interpolated
-    if np.any((tdec >= time_cutoff[0]) & (tdec <= time_cutoff[1]) & valid):
-        # indices of dates for interpolated days
-        ind, = np.nonzero((tdec >= time_cutoff[0]) &
-            (tdec <= time_cutoff[1]) & valid)
-        # create an interpolator for model variable
-        RGI = scipy.interpolate.RegularGridInterpolator(
-            (fd['TIME'],fd['y'],fd['x']), gs['CUMULATIVE'].data,
-            bounds_error=False, fill_value=None)
-        # create an interpolator for input mask
-        MI = scipy.interpolate.RegularGridInterpolator(
-            (fd['TIME'],fd['y'],fd['x']), gs['CUMULATIVE'].mask,
-            bounds_error=False, fill_value=None)
         # interpolate to points
->>>>>>> 450b8c45
         interp.data[ind] = RGI.__call__(np.c_[tdec[ind],iy[ind],ix[ind]])
         interp.mask[ind] = MI.__call__(np.c_[tdec[ind],iy[ind],ix[ind]])
         # set interpolation type (1: interpolated)
@@ -530,13 +448,8 @@
             S1 = scipy.interpolate.RectBivariateSpline(fd['x'], fd['y'],
                 this_data.data[k,:,:].T, kx=1, ky=1)
             S2 = scipy.interpolate.RectBivariateSpline(fd['x'], fd['y'],
-<<<<<<< HEAD
                 this_data.mask[k,:,:].T, kx=1, ky=1)
             #-- create numpy masked array of interpolated values
-=======
-                gs['CUMULATIVE'].mask[k,:,:].T, kx=1, ky=1)
-            # create numpy masked array of interpolated values
->>>>>>> 450b8c45
             DATA[:,k] = S1.ev(ix[ind],iy[ind])
             MASK[:,k] = S2.ev(ix[ind],iy[ind])
         # calculate regression model
@@ -569,13 +482,8 @@
             S1 = scipy.interpolate.RectBivariateSpline(fd['x'], fd['y'],
                 this_data.data[kk,:,:].T, kx=1, ky=1)
             S2 = scipy.interpolate.RectBivariateSpline(fd['x'], fd['y'],
-<<<<<<< HEAD
                 this_data.mask[kk,:,:].T, kx=1, ky=1)
             #-- create numpy masked array of interpolated values
-=======
-                gs['CUMULATIVE'].mask[kk,:,:].T, kx=1, ky=1)
-            # create numpy masked array of interpolated values
->>>>>>> 450b8c45
             DATA[:,k] = S1.ev(ix[ind],iy[ind])
             MASK[:,k] = S2.ev(ix[ind],iy[ind])
         # calculate regression model
@@ -592,9 +500,5 @@
         np.isnan(interp.data))
     interp.mask[invalid] = True
 
-<<<<<<< HEAD
-    #-- return the interpolated values
-=======
     # return the interpolated values
->>>>>>> 450b8c45
     return interp