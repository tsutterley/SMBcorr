#!/usr/bin/env python
u"""
mar_smb_mean.py
<<<<<<< HEAD
Written by Tyler Sutterley (02/2021)
=======
Written by Tyler Sutterley (08/2022)
>>>>>>> 450b8c45
Calculates the temporal mean of MAR surface mass balance products

COMMAND LINE OPTIONS:
    --help: list the command line options
    --directory X: set the full path to the MAR data directory
    --version X: MAR version to run
        v3.5.2
        v3.9
        v3.10
        v3.11
    -d, --downscaled: run downscaled MAR
    -p X, --product X: MAR product to calculate
        SMB: Surface Mass Balance
        PRECIP: Precipitation
        SNOWFALL: Snowfall
        RAINFALL: Rainfall
        RUNOFF: Melt Water Runoff
        SNOWMELT: Snowmelt
        REFREEZE: Melt Water Refreeze
        SUBLIM = Sublimation
    -m X, --mean X: Start and end year of mean
    -M X, --mode X: Permission mode of directories and files created
    -V, --verbose: Verbose output of netCDF4 variables

PROGRAM DEPENDENCIES:
    time.py: utilities for calculating time operations

UPDATE HISTORY:
<<<<<<< HEAD
=======
    Updated 08/2022: updated docstrings to numpy documentation format
>>>>>>> 450b8c45
    Updated 02/2021: using argparse to set parameters
        using utilities from time module for conversions
    Written 11/2019
"""
from __future__ import print_function, division

import sys
import os
import re
<<<<<<< HEAD
import netCDF4
import argparse
import numpy as np
import SMBcorr.time
=======
import argparse
import warnings
import numpy as np
import SMBcorr.time

# attempt imports
try:
    import netCDF4
except (AttributeError, ImportError, ModuleNotFoundError) as exc:
    warnings.filterwarnings("module")
    warnings.warn("netCDF4 not available", ImportWarning)
# ignore warnings
warnings.filterwarnings("ignore")
>>>>>>> 450b8c45

# data product longnames
longname = {}
longname['SMB'] = 'Surface_Mass_Balance'
longname['PRECIP'] = 'Precipitation'
longname['SNOWFALL'] = 'Snowfall'
longname['RAINFALL'] = 'Rainfall'
longname['RUNOFF'] = 'Melt_Water_Runoff'
longname['SNOWMELT'] = 'Snowmelt'
longname['REFREEZE'] = 'Melt_Water_Refreeze'
longname['SUBLIM'] = 'Sublimation'

# PURPOSE: sort input files by year
def sort_files(regex, input_files):
    """
    Sort the list of input files by date

    Parameters
    ----------
    regex: obj
        Regular expression object for matching files
    input_files: list
        Input MAR surface mass balance files
    """
    sort_indices = np.argsort([regex.match(f).group(2) for f in input_files])
    return np.array(input_files)[sort_indices]

# PURPOSE: get the dimensions for the input data matrices
def get_dimensions(directory, input_files, XNAME=None, YNAME=None):
    """
    Get the total dimensions of the input data

    Parameters
    ----------
    directory: str
        Working data directory
    input_files: list
        Input MAR surface mass balance files
    XNAME: str or NoneType, default None
        Name of the x-coordinate variable
    YNAME: str or NoneType, default None
        Name of the y-coordinate variable
    """
    # get grid dimensions from first file and 12*number of files
    # Open the NetCDF file for reading
    fileID = netCDF4.Dataset(os.path.join(directory,input_files[0]), 'r')
    nx, = fileID[XNAME].shape
    ny, = fileID[YNAME].shape
    fileID.close()
    nt = 12*len(input_files)
    return ny,nx,nt

# PURPOSE: create an output netCDF4 file for the output data fields
def create_netCDF4(OUTPUT, FILENAME=None, UNITS=None, LONGNAME=None,
    VARNAME=None, LONNAME=None, LATNAME=None, XNAME=None, YNAME=None,
    TIMENAME=None, MASKNAME=None, TITLE=None, VERBOSE=False, PROJECTION=None):
    # output netCDF4 file
    fileID = netCDF4.Dataset(FILENAME,'w',format="NETCDF4")
    nc = {}
    # Defining the netCDF dimensions
    # create each netCDF4 dimension variable
    for key in (XNAME,YNAME):
        fileID.createDimension(key, len(OUTPUT[key]))
        nc[key] = fileID.createVariable(key, 'f', (key,), zlib=True)
    fileID.createDimension(TIMENAME, 1)
    nc[TIMENAME] = fileID.createVariable(TIMENAME, 'f', (TIMENAME,), zlib=True)
    # create each netCDF4 variable
    for key,type in zip([LONNAME,LATNAME,MASKNAME],['f','f','b']):
        nc[key] = fileID.createVariable(key, type, ('y','x',), zlib=True)
    nc[VARNAME] = fileID.createVariable(VARNAME, 'f', ('y','x',),
        fill_value=OUTPUT[VARNAME].fill_value, zlib=True)
    # fill each output netCDF4 variable
    for key in (XNAME,YNAME,TIMENAME,LONNAME,LATNAME,MASKNAME,VARNAME):
        nc[key][:] = OUTPUT[key]
    # Defining attributes for each netCDF4 variable
    nc[XNAME].units = 'm'
    nc[YNAME].units = 'm'
    nc[TIMENAME].units = 'years'
    nc[TIMENAME].long_name = 'Date_in_Decimal_Years'
    nc[LONNAME].long_name = 'longitude'
    nc[LONNAME].units = 'degrees_east'
    nc[LATNAME].long_name = 'latitude'
    nc[LATNAME].units = 'degrees_north'
    nc[VARNAME].long_name = LONGNAME
    nc[VARNAME].units = UNITS
    # global variables of netCDF file
    fileID.projection = PROJECTION
    fileID.TITLE = TITLE
    # Output NetCDF structure information
    if VERBOSE:
        print(FILENAME)
        print(list(fileID.variables.keys()))
    # Closing the netCDF file
    fileID.close()

# PURPOSE: calculates mean of MAR products
def mar_smb_mean(input_dir, VERSION, PRODUCT, RANGE=[1961,1990],
    DOWNSCALED=False, VERBOSE=False, MODE=0o775):
    """
    Calculates the temporal mean of MAR surface mass balance products

    Parameters
    ----------
    input_dir: str
        Working data directory
    VERSION: str
        MAR Version

            - ``v3.5.2``
            - ``v3.9``
            - ``v3.10``
            - ``v3.11``
    PRODUCT: str
        MAR product to calculate

            - ``SMB``: Surface Mass Balance
            - ``PRECIP``: Precipitation
            - ``SNOWFALL``: Snowfall
            - ``RAINFALL``: Rainfall
            - ``RUNOFF``: Melt Water Runoff
            - ``SNOWMELT``: Snowmelt
            - ``REFREEZE``: Melt Water Refreeze
            - ``SUBLIM``: Sublimation
    RANGE: list, default [1961,1990]
        Start and end year of mean
    DOWNSCALED: bool, default False
        Run downscaled MAR products
    VERBOSE: bool, default False
        Verbose output of netCDF4 variables
    MODE: oct, default 0o775
        Permission mode of directories and files created
    """

    # regular expression pattern for MAR dataset
    regex_year = '|'.join([str(yr) for yr in range(RANGE[0],RANGE[1]+1)])
    rx = re.compile('MAR{0}-monthly-(.*?)-({1}).nc$'.format(VERSION,regex_year))
    # netCDF4 variable names (for both direct and derived products)
    input_products = {}
    # SMB from downscaled product
    if DOWNSCALED:
        # variable coordinates
        XNAME,YNAME,TIMENAME = ('x','y','time')
        # SMBcorr is topography corrected SMB for the ice covered area
        # SMB2 is the SMB for the tundra covered area
        input_products['SMB'] = ['SMBcorr','SMB2']
        # RU from downscaled product
        # RUcorr is topography corrected runoff for the ice covered area
        # RU2corr is topography corrected runoff for the tundra covered area
        input_products['RUNOFF'] = ['RUcorr','RU2corr']
        input_products['PRECIP'] = ['RF','SF']
        input_products['SNOWFALL'] = 'SF'
        # ME from downscaled product
        # MEcorr is topography corrected melt
        input_products['SNOWMELT'] = 'MEcorr'
        input_products['SUBLIM'] = 'SU'
        input_products['REFREEZE'] = ['MEcorr','RUcorr','RU2corr']
        input_products['RAINFALL'] = 'RF'
        input_products['ALBEDO'] = 'AL'
        input_products['CLOUD_COVER'] = 'CC'
        input_products['LONGWAVE'] = 'LWD'
        input_products['SHORTWAVE'] = 'SWD'
        input_products['LATENT_HEAT'] = 'LHF'
        input_products['SENSIBLE_HEAT'] = 'SHF'
        # downscaled projection: WGS84/NSIDC Sea Ice Polar Stereographic North
        proj4_params = "+init=EPSG:{0:d}".format(3413)
    else:
        # variable coordinates
        XNAME,YNAME,TIMENAME = ('X10_105','Y21_199','TIME')
        # SMB is SMB for the ice covered area
        input_products['SMB'] = 'SMB'
        # RU is runoff for the ice covered area
        # RU2 is runoff for the tundra covered area
        input_products['RUNOFF'] = ['RU','RU2']
        input_products['PRECIP'] = ['RF','SF']
        input_products['SNOWFALL'] = 'SF'
        input_products['SNOWMELT'] = 'ME'
        input_products['SUBLIM'] = 'SU'
        input_products['REFREEZE'] = 'RZ'
        input_products['RAINFALL'] = 'RF'
        input_products['ALBEDO'] = 'AL'
        input_products['CLOUD_COVER'] = 'CC'
        input_products['LONGWAVE'] = 'LWD'
        input_products['SHORTWAVE'] = 'SWD'
        input_products['LATENT_HEAT'] = 'LHF'
        input_products['SENSIBLE_HEAT'] = 'SHF'
        # MAR model projection: Polar Stereographic (Oblique)
        # Earth Radius: 6371229 m
        # True Latitude: 0
        # Center Longitude: -40
        # Center Latitude: 70.5
        proj4_params = ("+proj=sterea +lat_0=+70.5 +lat_ts=0 +lon_0=-40.0 "
            "+a=6371229 +no_defs")

    # create flag to differentiate between direct and directed products
    if (np.ndim(input_products[PRODUCT]) == 0):
        # direct products
        derived_product = False
    else:
        # derived products
        derived_product = True

    # find input files
    input_files=sort_files(rx,[f for f in os.listdir(input_dir) if rx.match(f)])
    # input dimensions and counter variable
    # get dimensions for input dataset
    ny,nx,nt = get_dimensions(input_dir,input_files,XNAME,YNAME)
    # allocate for all data
    MEAN = {}
    MEAN['LON'] = np.zeros((ny,nx))
    MEAN['LAT'] = np.zeros((ny,nx))
    MEAN['VALID'] = np.zeros((ny,nx),dtype=bool)
    MEAN['x'] = np.zeros((nx))
    MEAN['y'] = np.zeros((ny))
    # calculate mean data
    MEAN[PRODUCT] = np.ma.zeros((ny,nx),fill_value=-9999.0)
    MEAN[PRODUCT].mask = np.ones((ny,nx),dtype=bool)
    # input monthly data
    MONTH = {}
    MONTH['TIME'] = np.zeros((nt))
    MONTH['MASK'] = np.zeros((ny,nx))
    # counter for mean
    c = 0

    # for each file
    for t,input_file in enumerate(input_files):
        # Open the NetCDF file for reading
        fileID = netCDF4.Dataset(os.path.join(input_dir,input_file), 'r')
        # Getting the data from each netCDF variable
        # latitude and longitude
        MEAN['LON'][:,:] = fileID.variables['LON'][:,:].copy()
        MEAN['LAT'][:,:] = fileID.variables['LAT'][:,:].copy()

        # extract model x and y
        MEAN['x'][:] = fileID.variables[XNAME][:].copy()
        MEAN['y'][:] = fileID.variables[YNAME][:].copy()
<<<<<<< HEAD
        #-- extract delta time and epoch of time
        delta_time = fileID.variables[TIMENAME][:].astype(float)
        date_string = fileID.variables[TIMENAME].units
        #-- extract epoch and units
        epoch,to_secs = SMBcorr.time.parse_date_string(date_string)
        #-- calculate time array in Julian days
        JD = SMBcorr.time.convert_delta_time(delta_time*to_secs, epoch1=epoch,
            epoch2=(1858,11,17,0,0,0), scale=1.0/86400.0) + 2400000.5
        #-- read land/ice mask
=======
        # extract delta time and epoch of time
        delta_time = fileID.variables[TIMENAME][:].astype(np.float64)
        date_string = fileID.variables[TIMENAME].units
        # extract epoch and units
        epoch,to_secs = SMBcorr.time.parse_date_string(date_string)
        # calculate time array in Julian days
        JD = SMBcorr.time.convert_delta_time(delta_time*to_secs, epoch1=epoch,
            epoch2=(1858,11,17,0,0,0), scale=1.0/86400.0) + 2400000.5
        # read land/ice mask
>>>>>>> 450b8c45
        LAND_MASK = fileID.variables['MSK'][:,:].copy()
        # finding valid points only from land mask
        iy,ix = np.nonzero(LAND_MASK > 1)
        MEAN['VALID'][iy,ix] = True
        MEAN[PRODUCT].mask[iy,ix] = False
        # read downscaled masks
        if DOWNSCALED:
            # read glacier and ice sheet mask (tundra=1, permanent ice=2)
            MASK_MAR = fileID.variables['MSK_MAR'][:,:].copy()
            SURF_MAR = fileID.variables['SRF_MAR'][:,:].copy()
            iy,ix = np.nonzero((SURF_MAR >= 0.0) & (LAND_MASK > 1))
            MONTH['MASK'][iy,ix] = MASK_MAR[iy,ix]
        else:
            MONTH['MASK'][iy,ix] = 2.0

        # invalid value from MAR product
        FILL_VALUE = fileID.variables['SMB']._FillValue

<<<<<<< HEAD
        #-- for each Julian Day
        for m,julian in enumerate(JD):
            #-- convert from Julian days to calendar dates
            YY,MM,DD,hh,mm,ss = SMBcorr.time.convert_julian(julian)
            #-- calculate time in year-decimal
            MONTH['TIME'][c] = SMBcorr.time.convert_calendar_decimal(YY,MM,
                day=DD,hour=hh,minute=mm,second=ss)
            #-- read each product of interest contained within the dataset
            #-- read variables for both direct and derived products
=======
        # for each Julian Day
        for m,julian in enumerate(JD):
            # convert from Julian days to calendar dates
            YY,MM,DD,hh,mm,ss = SMBcorr.time.convert_julian(julian)
            # calculate time in year-decimal
            MONTH['TIME'][c] = SMBcorr.time.convert_calendar_decimal(YY,MM,
                day=DD,hour=hh,minute=mm,second=ss)
            # read each product of interest contained within the dataset
            # read variables for both direct and derived products
>>>>>>> 450b8c45
            if derived_product:
                for p in input_products[PRODUCT]:
                    MONTH[p] = fileID.variables[p][m,:,:].copy()
            else:
                p = input_products[PRODUCT]
                MONTH[PRODUCT] = fileID.variables[p][m,:,:].copy()

            # calculate derived products
            if (PRODUCT == 'PRECIP'):
                # PRECIP = SNOWFALL + RAINFALL
                MONTH['PRECIP'] = MONTH['SF'] + MONTH['RF']
            elif (PRODUCT == 'REFREEZE') and DOWNSCALED:
                # runoff from permanent ice covered regions and tundra regions
                RU1,RU2 = input_products['RUNOFF']
                ME = input_products['SNOWMELT']
                MONTH['RUNOFF'] = (MONTH['MASK'] - 1.0)*MONTH[RU1] + \
                    (2.0 - MONTH['MASK'])*MONTH[RU2]
                # REFREEZE = (total) SNOWMELT - RUNOFF
                MONTH['REFREEZE'] = MONTH[ME] - MONTH['RUNOFF']
            elif (PRODUCT == 'RUNOFF'):
                # runoff from permanent ice covered regions and tundra regions
                RU1,RU2 = input_products['RUNOFF']
                MONTH['RUNOFF'] = (MONTH['MASK'] - 1.0)*MONTH[RU1] + \
                    (2.0 - MONTH['MASK'])*MONTH[RU2]
            elif (PRODUCT == 'SMB'):
                # SMB from permanent ice covered regions and tundra regions
                SMB1,SMB2 = input_products['SMB']
                MONTH['SMB'] = (MONTH['MASK'] - 1.0)*MONTH[SMB1] + \
                    (2.0 - MONTH['MASK'])*MONTH[SMB2]

            # add to mean at each time step
            MEAN[PRODUCT][iy,ix] += MONTH[PRODUCT][iy,ix]
            # add to counter
            c += 1

        # close the netcdf file
        fileID.close()

<<<<<<< HEAD
    #-- convert from total to mean
    MEAN[PRODUCT].data[iy,ix] /= float(c)
    #-- replace masked values with fill value
=======
    # convert from total to mean
    MEAN[PRODUCT].data[iy,ix] /= np.float64(c)
    # replace masked values with fill value
>>>>>>> 450b8c45
    MEAN[PRODUCT].data[MEAN[PRODUCT].mask] = MEAN[PRODUCT].fill_value
    # calculate mean time over period
    MEAN['TIME'] = np.mean(MONTH['TIME'])

    # output netCDF4 filename
    args = (VERSION, PRODUCT, RANGE[0], RANGE[1])
    mean_file = 'MAR_{0}_{1}_mean_{2:4.0f}-{3:4.0f}.nc'.format(*args)
    create_netCDF4(MEAN, FILENAME=os.path.join(input_dir,mean_file),
        UNITS='mmWE', LONGNAME=longname[PRODUCT], VARNAME=PRODUCT,
        LONNAME='LON', LATNAME='LAT', XNAME='x', YNAME='y', TIMENAME='TIME',
        MASKNAME='VALID', VERBOSE=VERBOSE, PROJECTION=proj4_params,
        TITLE='{0:4d}-{1:4d}_mean_field'.format(RANGE[0],RANGE[1]))
    # change the permissions mode
    os.chmod(os.path.join(input_dir,mean_file),MODE)

<<<<<<< HEAD
#-- This is the main part of the program that calls the individual modules
def main():
    #-- Read the system arguments listed after the program
    parser = argparse.ArgumentParser(
        description="""Calculates the temporal mean of MAR
            surface mass balance products
            """
    )
    #-- command line parameters
    #-- working data directory
    parser.add_argument('--directory','-D',
        type=lambda p: os.path.abspath(os.path.expanduser(p)),
        default=os.getcwd(),
        help='Working data directory')
    #-- MAR model version
    parser.add_argument('--version','-v',
        metavar='VERSION', type=str,
        default='v3.11', choices=['v3.5.2','v3.9','v3.10','v3.11'],
        help='MAR version to run')
    #-- Products to calculate cumulative
    parser.add_argument('--product','-p',
        metavar='PRODUCT', type=str, nargs='+',
        default=['SMB'], choices=longname.keys(),
        help='MAR product to calculate')
    #-- mean range
    parser.add_argument('--mean','-m',
        metavar=('START','END'), type=int, nargs=2,
        default=[1961,1990],
        help='Start and end year range for mean')
    #-- run Downscaled version of MAR
    parser.add_argument('--downscaled','-d',
        default=False, action='store_true',
        help='Run downscaled MAR')
    #-- verbose output of processing run
    parser.add_argument('--verbose','-V',
        default=False, action='store_true',
        help='Verbose output of netCDF4 variables')
    #-- permissions mode of the local directories and files (number in octal)
    parser.add_argument('--mode','-M',
        type=lambda x: int(x,base=8), default=0o775,
        help='Permission mode of directories and files')
    args = parser.parse_args()

    #-- run program for each input product
=======
# PURPOSE: create argument parser
def arguments():
    parser = argparse.ArgumentParser(
        description="""Calculates the temporal mean of MAR
            surface mass balance products
            """
    )
    # command line parameters
    # working data directory
    parser.add_argument('--directory','-D',
        type=lambda p: os.path.abspath(os.path.expanduser(p)),
        default=os.getcwd(),
        help='Working data directory')
    # MAR model version
    parser.add_argument('--version','-v',
        metavar='VERSION', type=str,
        default='v3.11', choices=['v3.5.2','v3.9','v3.10','v3.11'],
        help='MAR version to run')
    # Products to calculate cumulative
    parser.add_argument('--product','-p',
        metavar='PRODUCT', type=str, nargs='+',
        default=['SMB'], choices=longname.keys(),
        help='MAR product to calculate')
    # mean range
    parser.add_argument('--mean','-m',
        metavar=('START','END'), type=int, nargs=2,
        default=[1961,1990],
        help='Start and end year range for mean')
    # run Downscaled version of MAR
    parser.add_argument('--downscaled','-d',
        default=False, action='store_true',
        help='Run downscaled MAR')
    # verbose output of processing run
    parser.add_argument('--verbose','-V',
        default=False, action='store_true',
        help='Verbose output of netCDF4 variables')
    # permissions mode of the local directories and files (number in octal)
    parser.add_argument('--mode','-M',
        type=lambda x: int(x,base=8), default=0o775,
        help='Permission mode of directories and files')
    # return the parser
    return parser

# This is the main part of the program that calls the individual modules
def main():
    # Read the system arguments listed after the program
    parser = arguments()
    args = parser.parse_args()

    # run program for each input product
>>>>>>> 450b8c45
    for PRODUCT in args.product:
        mar_smb_mean(args.directory, args.version, PRODUCT,
            RANGE=args.mean, DOWNSCALED=args.downscaled,
            VERBOSE=args.verbose, MODE=args.mode)

# run main program
if __name__ == '__main__':
    main()<|MERGE_RESOLUTION|>--- conflicted
+++ resolved
@@ -1,11 +1,7 @@
 #!/usr/bin/env python
 u"""
 mar_smb_mean.py
-<<<<<<< HEAD
-Written by Tyler Sutterley (02/2021)
-=======
 Written by Tyler Sutterley (08/2022)
->>>>>>> 450b8c45
 Calculates the temporal mean of MAR surface mass balance products
 
 COMMAND LINE OPTIONS:
@@ -34,10 +30,7 @@
     time.py: utilities for calculating time operations
 
 UPDATE HISTORY:
-<<<<<<< HEAD
-=======
     Updated 08/2022: updated docstrings to numpy documentation format
->>>>>>> 450b8c45
     Updated 02/2021: using argparse to set parameters
         using utilities from time module for conversions
     Written 11/2019
@@ -47,12 +40,6 @@
 import sys
 import os
 import re
-<<<<<<< HEAD
-import netCDF4
-import argparse
-import numpy as np
-import SMBcorr.time
-=======
 import argparse
 import warnings
 import numpy as np
@@ -66,7 +53,6 @@
     warnings.warn("netCDF4 not available", ImportWarning)
 # ignore warnings
 warnings.filterwarnings("ignore")
->>>>>>> 450b8c45
 
 # data product longnames
 longname = {}
@@ -302,17 +288,6 @@
         # extract model x and y
         MEAN['x'][:] = fileID.variables[XNAME][:].copy()
         MEAN['y'][:] = fileID.variables[YNAME][:].copy()
-<<<<<<< HEAD
-        #-- extract delta time and epoch of time
-        delta_time = fileID.variables[TIMENAME][:].astype(float)
-        date_string = fileID.variables[TIMENAME].units
-        #-- extract epoch and units
-        epoch,to_secs = SMBcorr.time.parse_date_string(date_string)
-        #-- calculate time array in Julian days
-        JD = SMBcorr.time.convert_delta_time(delta_time*to_secs, epoch1=epoch,
-            epoch2=(1858,11,17,0,0,0), scale=1.0/86400.0) + 2400000.5
-        #-- read land/ice mask
-=======
         # extract delta time and epoch of time
         delta_time = fileID.variables[TIMENAME][:].astype(np.float64)
         date_string = fileID.variables[TIMENAME].units
@@ -322,7 +297,6 @@
         JD = SMBcorr.time.convert_delta_time(delta_time*to_secs, epoch1=epoch,
             epoch2=(1858,11,17,0,0,0), scale=1.0/86400.0) + 2400000.5
         # read land/ice mask
->>>>>>> 450b8c45
         LAND_MASK = fileID.variables['MSK'][:,:].copy()
         # finding valid points only from land mask
         iy,ix = np.nonzero(LAND_MASK > 1)
@@ -341,17 +315,6 @@
         # invalid value from MAR product
         FILL_VALUE = fileID.variables['SMB']._FillValue
 
-<<<<<<< HEAD
-        #-- for each Julian Day
-        for m,julian in enumerate(JD):
-            #-- convert from Julian days to calendar dates
-            YY,MM,DD,hh,mm,ss = SMBcorr.time.convert_julian(julian)
-            #-- calculate time in year-decimal
-            MONTH['TIME'][c] = SMBcorr.time.convert_calendar_decimal(YY,MM,
-                day=DD,hour=hh,minute=mm,second=ss)
-            #-- read each product of interest contained within the dataset
-            #-- read variables for both direct and derived products
-=======
         # for each Julian Day
         for m,julian in enumerate(JD):
             # convert from Julian days to calendar dates
@@ -361,7 +324,6 @@
                 day=DD,hour=hh,minute=mm,second=ss)
             # read each product of interest contained within the dataset
             # read variables for both direct and derived products
->>>>>>> 450b8c45
             if derived_product:
                 for p in input_products[PRODUCT]:
                     MONTH[p] = fileID.variables[p][m,:,:].copy()
@@ -400,15 +362,9 @@
         # close the netcdf file
         fileID.close()
 
-<<<<<<< HEAD
-    #-- convert from total to mean
-    MEAN[PRODUCT].data[iy,ix] /= float(c)
-    #-- replace masked values with fill value
-=======
     # convert from total to mean
     MEAN[PRODUCT].data[iy,ix] /= np.float64(c)
     # replace masked values with fill value
->>>>>>> 450b8c45
     MEAN[PRODUCT].data[MEAN[PRODUCT].mask] = MEAN[PRODUCT].fill_value
     # calculate mean time over period
     MEAN['TIME'] = np.mean(MONTH['TIME'])
@@ -424,52 +380,6 @@
     # change the permissions mode
     os.chmod(os.path.join(input_dir,mean_file),MODE)
 
-<<<<<<< HEAD
-#-- This is the main part of the program that calls the individual modules
-def main():
-    #-- Read the system arguments listed after the program
-    parser = argparse.ArgumentParser(
-        description="""Calculates the temporal mean of MAR
-            surface mass balance products
-            """
-    )
-    #-- command line parameters
-    #-- working data directory
-    parser.add_argument('--directory','-D',
-        type=lambda p: os.path.abspath(os.path.expanduser(p)),
-        default=os.getcwd(),
-        help='Working data directory')
-    #-- MAR model version
-    parser.add_argument('--version','-v',
-        metavar='VERSION', type=str,
-        default='v3.11', choices=['v3.5.2','v3.9','v3.10','v3.11'],
-        help='MAR version to run')
-    #-- Products to calculate cumulative
-    parser.add_argument('--product','-p',
-        metavar='PRODUCT', type=str, nargs='+',
-        default=['SMB'], choices=longname.keys(),
-        help='MAR product to calculate')
-    #-- mean range
-    parser.add_argument('--mean','-m',
-        metavar=('START','END'), type=int, nargs=2,
-        default=[1961,1990],
-        help='Start and end year range for mean')
-    #-- run Downscaled version of MAR
-    parser.add_argument('--downscaled','-d',
-        default=False, action='store_true',
-        help='Run downscaled MAR')
-    #-- verbose output of processing run
-    parser.add_argument('--verbose','-V',
-        default=False, action='store_true',
-        help='Verbose output of netCDF4 variables')
-    #-- permissions mode of the local directories and files (number in octal)
-    parser.add_argument('--mode','-M',
-        type=lambda x: int(x,base=8), default=0o775,
-        help='Permission mode of directories and files')
-    args = parser.parse_args()
-
-    #-- run program for each input product
-=======
 # PURPOSE: create argument parser
 def arguments():
     parser = argparse.ArgumentParser(
@@ -520,7 +430,6 @@
     args = parser.parse_args()
 
     # run program for each input product
->>>>>>> 450b8c45
     for PRODUCT in args.product:
         mar_smb_mean(args.directory, args.version, PRODUCT,
             RANGE=args.mean, DOWNSCALED=args.downscaled,
