--- conflicted
+++ resolved
@@ -1,11 +1,7 @@
 #!/usr/bin/env python
 u"""
 mar_extrap_seasonal.py
-<<<<<<< HEAD
-Written by Tyler Sutterley (01/2021)
-=======
 Written by Tyler Sutterley (08/2022)
->>>>>>> 450b8c45
 Interpolates seasonal MAR products to times and coordinates
 Seasonal files are climatology files for each day of the year
 
@@ -52,10 +48,7 @@
         https://github.com/scikit-learn/scikit-learn
 
 UPDATE HISTORY:
-<<<<<<< HEAD
-=======
     Updated 08/2022: updated docstrings to numpy documentation format
->>>>>>> 450b8c45
     Updated 01/2021: using conversion protocols following pyproj-2 updates
         https://pyproj4.github.io/pyproj/stable/gotchas.html
     Written 06/2020
@@ -236,20 +229,12 @@
             gs['CUMULATIVE'].data[t,ii,jj] = np.copy(cumulative[ii,jj])
             gs['CUMULATIVE'].mask[t,ii,jj] = False
 
-<<<<<<< HEAD
-    #-- convert MAR latitude and longitude to input coordinates (EPSG)
-=======
     # convert MAR latitude and longitude to input coordinates (EPSG)
->>>>>>> 450b8c45
     crs1 = pyproj.CRS.from_string(EPSG)
     crs2 = pyproj.CRS.from_epsg(4326)
     transformer = pyproj.Transformer.from_crs(crs1, crs2, always_xy=True)
     direction = pyproj.enums.TransformDirection.INVERSE
-<<<<<<< HEAD
-    #-- convert projection from model coordinates
-=======
     # convert projection from model coordinates
->>>>>>> 450b8c45
     xg,yg = transformer.transform(fd['LON'], fd['LAT'], direction=direction)
 
     # construct search tree from original points
