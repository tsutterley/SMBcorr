--- conflicted
+++ resolved
@@ -1,11 +1,7 @@
 #!/usr/bin/env python
 u"""
 racmo_interp_downscaled.py
-<<<<<<< HEAD
-Written by Tyler Sutterley (01/2021)
-=======
 Written by Tyler Sutterley (02/2023)
->>>>>>> 450b8c45
 Interpolates and extrapolates downscaled RACMO products to times and coordinates
 
 INPUTS:
@@ -44,13 +40,10 @@
     regress_model.py: models a time series using least-squares regression
 
 UPDATE HISTORY:
-<<<<<<< HEAD
-=======
     Updated 02/2023: close in time extrapolations with regular grid interpolator
     Updated 10/2022: added version 4.0 (RACMO2.3p2 for 1958-2022 from FGRN055)
     Updated 08/2022: updated docstrings to numpy documentation format
     Updated 11/2021: don't attempt triangulation if large number of points
->>>>>>> 450b8c45
     Updated 01/2021: using conversion protocols following pyproj-2 updates
         https://pyproj4.github.io/pyproj/stable/gotchas.html
     Updated 08/2020: attempt delaunay triangulation using different options
@@ -63,12 +56,7 @@
 import sys
 import os
 import re
-<<<<<<< HEAD
-import pyproj
-import netCDF4
-=======
 import warnings
->>>>>>> 450b8c45
 import numpy as np
 import scipy.spatial
 import scipy.interpolate
@@ -220,14 +208,6 @@
     args = (RACMO_MODEL[0],RACMO_MODEL[1],VERSION,VARIABLE)
     input_file = '{0}_RACMO{1}_DS1km_v{2}_{3}_cumul.nc'.format(*args)
 
-<<<<<<< HEAD
-    #-- pyproj transformer for converting from input coordinates (EPSG)
-    #-- into model coordinates
-    crs1 = pyproj.CRS.from_string(EPSG)
-    crs2 = pyproj.CRS.from_string("epsg:{0:d}".format(3413))
-    transformer = pyproj.Transformer.from_crs(crs1, crs2, always_xy=True)
-    #-- calculate projected coordinates of input coordinates
-=======
     # pyproj transformer for converting from input coordinates (EPSG)
     # into model coordinates
     try:
@@ -240,7 +220,6 @@
     crs2 = pyproj.CRS.from_string("epsg:{0:d}".format(3413))
     transformer = pyproj.Transformer.from_crs(crs1, crs2, always_xy=True)
     # calculate projected coordinates of input coordinates
->>>>>>> 450b8c45
     ix,iy = transformer.transform(X, Y)
 
     # Open the RACMO NetCDF file for reading
