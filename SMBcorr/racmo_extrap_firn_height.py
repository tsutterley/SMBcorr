#!/usr/bin/env python
u"""
racmo_extrap_firn_height.py
<<<<<<< HEAD
Written by Tyler Sutterley (01/2021)
Interpolates and extrapolates firn heights to times and coordinates
=======
Written by Tyler Sutterley (02/2023)
Spatially extrapolates RACMO firn heights
>>>>>>> 450b8c45

Uses fast nearest-neighbor search algorithms
https://scikit-learn.org/stable/modules/generated/sklearn.neighbors.BallTree.html
https://scikit-learn.org/stable/modules/generated/sklearn.neighbors.KDTree.html
and inverse distance weighted interpolation to extrapolate spatially

INPUTS:
    base_dir: working data directory
    EPSG: projection of input spatial coordinates
    MODEL: model outputs to interpolate
        FGRN055: 5.5km Greenland RACMO2.3p2
        FGRN11: 11km Greenland RACMO2.3p2
        XANT27: 27km Antarctic RACMO2.3p2
        ASE055: 5.5km Amundsen Sea Embayment RACMO2.3p2
        XPEN055: 5.5km Antarctic Peninsula RACMO2.3p2
    tdec: dates to interpolate in year-decimal
    X: x-coordinates to interpolate in projection EPSG
    Y: y-coordinates to interpolate in projection EPSG

OPTIONS:
    SEARCH: nearest-neighbor search algorithm (BallTree or KDTree)
    NN: number of nearest-neighbor points to use
    POWER: inverse distance weighting power
    VARIABLE: RACMO product to interpolate
        zs: firn height
        FirnAir: firn air content
    SIGMA: Standard deviation for Gaussian kernel
    FILL_VALUE: output fill_value for invalid points
    REFERENCE: calculate firn variables in reference to first field

PYTHON DEPENDENCIES:
    numpy: Scientific Computing Tools For Python
        https://numpy.org
        https://numpy.org/doc/stable/user/numpy-for-matlab-users.html
    scipy: Scientific Tools for Python
        https://docs.scipy.org/doc/
    netCDF4: Python interface to the netCDF C library
         https://unidata.github.io/netcdf4-python/netCDF4/index.html
    pyproj: Python interface to PROJ library
        https://pypi.org/project/pyproj/
    scikit-learn: Machine Learning in Python
        https://scikit-learn.org/stable/index.html
        https://github.com/scikit-learn/scikit-learn

PROGRAM DEPENDENCIES:
    regress_model.py: models a time series using least-squares regression

UPDATE HISTORY:
<<<<<<< HEAD
=======
    Updated 02/2023: don't recompute min and max time cutoffs for cases
    Updated 08/2022: updated docstrings to numpy documentation format
>>>>>>> 450b8c45
    Updated 01/2021: using conversion protocols following pyproj-2 updates
        https://pyproj4.github.io/pyproj/stable/gotchas.html
    Updated 04/2020: reduced to interpolation function.  output masked array
    Updated 10/2019: Gaussian average firn fields before interpolation
    Updated 09/2019: use scipy interpolate to find date indices
    Forked 08/2019 from racmo_interp_firn_height.py
    Updated 08/2019: convert to model coordinates (rotated pole lat/lon)
        and interpolate using N-dimensional functions
        added rotation parameters for Antarctic models (XANT27,ASE055,XPEN055)
        added option to change the fill value for invalid points
    Written 07/2019
"""
from __future__ import print_function

import sys
import os
import re
<<<<<<< HEAD
import pyproj
import netCDF4
=======
import warnings
>>>>>>> 450b8c45
import numpy as np
import scipy.ndimage
import scipy.interpolate
from SMBcorr.regress_model import regress_model

# attempt imports
try:
    import netCDF4
except (AttributeError, ImportError, ModuleNotFoundError) as exc:
    warnings.filterwarnings("module")
    warnings.warn("netCDF4 not available", ImportWarning)
try:
    import pyproj
except (AttributeError, ImportError, ModuleNotFoundError) as exc:
    warnings.filterwarnings("module")
    warnings.warn("pyproj not available", ImportWarning)
try:
    from sklearn.neighbors import KDTree, BallTree
except (AttributeError, ImportError, ModuleNotFoundError) as exc:
    warnings.filterwarnings("module")
    warnings.warn("scikit-learn not available", ImportWarning)
# ignore warnings
warnings.filterwarnings("ignore")

# PURPOSE: read and interpolate RACMO2.3 firn corrections
def extrapolate_racmo_firn(base_dir, EPSG, MODEL, tdec, X, Y,
    VARIABLE='zs', SEARCH='BallTree', NN=10, POWER=2.0, SIGMA=1.5,
    FILL_VALUE=None, REFERENCE=False):
    """
    Spatially extrapolates RACMO firn heights

    Parameters
    ----------
    base_dir: str
        Working data directory
    EPSG: str or int
        input coordinate reference system
    MODEL: str
        RACMO firn model

            - ``FGRN055``: 5.5km Greenland RACMO2.3p2
            - ``FGRN11``: 11km Greenland RACMO2.3p2
            - ``XANT27``: 27km Antarctic RACMO2.3p2
            - ``ASE055``: 5.5km Amundsen Sea Embayment RACMO2.3p2
            - ``XPEN055``: 5.5km Antarctic Peninsula RACMO2.3p2
    tdec: float
        time coordinates to interpolate in year-decimal
    X: float
        x-coordinates to interpolate
    Y: float
        y-coordinates to interpolate
    VARIABLE: str, default 'zs'
        RACMO product to interpolate

            - ``zs``: Firn height
            - ``FirnAir``: Firn air content
    SEARCH: str, default 'BallTree'
        nearest-neighbor search algorithm
    NN: int, default 10
        number of nearest-neighbor points to use
    POWER: int or float, default 2.0
        Inverse distance weighting power
    SIGMA: float, default 1.5
        Standard deviation for Gaussian kernel
    FILL_VALUE: float or NoneType, default None
        Output fill_value for invalid points

        Default will use fill values from data file
    REFERENCE: bool, default False
        Calculate firn variables in reference to first field
    """

    # set parameters based on input model
    FIRN_FILE = {}
    if (MODEL == 'FGRN11'):
        # filename and directory for input FGRN11 file
        FIRN_FILE['zs'] = 'FDM_zs_FGRN11_1960-2016.nc'
        FIRN_FILE['FirnAir'] = 'FDM_FirnAir_FGRN11_1960-2016.nc'
        FIRN_DIRECTORY = ['RACMO','FGRN11_1960-2016']
    elif (MODEL == 'FGRN055'):
        # filename and directory for input FGRN055 file
        FIRN_FILE['zs'] = 'FDM_zs_FGRN055_1960-2017_interpol.nc'
        FIRN_FILE['FirnAir'] = 'FDM_FirnAir_FGRN055_1960-2017_interpol.nc'
        FIRN_DIRECTORY = ['RACMO','FGRN055_1960-2017']
    elif (MODEL == 'XANT27'):
        # filename and directory for input XANT27 file
        FIRN_FILE['zs'] = 'FDM_zs_ANT27_1979-2016.nc'
        FIRN_FILE['FirnAir'] = 'FDM_FirnAir_ANT27_1979-2016.nc'
        FIRN_DIRECTORY = ['RACMO','XANT27_1979-2016']
    elif (MODEL == 'ASE055'):
        # filename and directory for input ASE055 file
        FIRN_FILE['zs'] = 'FDM_zs_ASE055_1979-2015.nc'
        FIRN_FILE['FirnAir'] = 'FDM_FirnAir_ASE055_1979-2015.nc'
        FIRN_DIRECTORY = ['RACMO','ASE055_1979-2015']
    elif (MODEL == 'XPEN055'):
        # filename and directory for input XPEN055 file
        FIRN_FILE['zs'] = 'FDM_zs_XPEN055_1979-2016.nc'
        FIRN_FILE['FirnAir'] = 'FDM_FirnAir_XPEN055_1979-2016.nc'
        FIRN_DIRECTORY = ['RACMO','XPEN055_1979-2016']

    # Open the RACMO NetCDF file for reading
    ddir = os.path.join(base_dir,*FIRN_DIRECTORY)
    fileID = netCDF4.Dataset(os.path.join(ddir,FIRN_FILE[VARIABLE]), 'r')
    # Get data from each netCDF variable and remove singleton dimensions
    fd = {}
    fd[VARIABLE] = np.squeeze(fileID.variables[VARIABLE][:].copy())
    fd['lon'] = fileID.variables['lon'][:,:].copy()
    fd['lat'] = fileID.variables['lat'][:,:].copy()
    fd['time'] = fileID.variables['time'][:].copy()
    # invalid data value
    fv = np.float64(fileID.variables[VARIABLE]._FillValue)
    # input shape of RACMO firn data
    nt,ny,nx = np.shape(fd[VARIABLE])
    # close the NetCDF files
    fileID.close()

    # indices of specified ice mask
    i,j = np.nonzero(fd[VARIABLE][0,:,:] != fv)

    # use a gaussian filter to smooth mask
    gs = {}
    gs['mask'] = scipy.ndimage.gaussian_filter(fd['mask'], SIGMA,
        mode='constant', cval=0)
    # indices of smoothed ice mask
    ii,jj = np.nonzero(np.ceil(gs['mask']) == 1.0)
    # use a gaussian filter to smooth each firn field
    gs[VARIABLE] = np.ma.zeros((nt,ny,nx), fill_value=fv)
    gs[VARIABLE].mask = np.ma.zeros((nt,ny,nx), dtype=bool)
    for t in range(nt):
        # replace fill values before smoothing data
        temp1 = np.zeros((ny,nx))
        # reference to first firn field
        if REFERENCE:
            temp1[i,j] = fd[VARIABLE][t,i,j] - fd[VARIABLE][0,i,j]
        else:
            temp1[i,j] = fd[VARIABLE][t,i,j].copy()
        # smooth firn field
        temp2 = scipy.ndimage.gaussian_filter(temp1, SIGMA,
            mode='constant', cval=0)
        # scale output smoothed firn field
        gs[VARIABLE][t,ii,jj] = temp2[ii,jj]/gs['mask'][ii,jj]
        # replace valid firn values with original
        gs[VARIABLE][t,i,j] = temp1[i,j]
        # set mask variables for time
        gs[VARIABLE].mask[t,:,:] = (gs['mask'] == 0.0)

<<<<<<< HEAD
    #-- convert RACMO latitude and longitude to input coordinates (EPSG)
    crs1 = pyproj.CRS.from_string(EPSG)
    crs2 = pyproj.CRS.from_string("epsg:{0:d}".format(4326))
    transformer = pyproj.Transformer.from_crs(crs1, crs2, always_xy=True)
    direction = pyproj.enums.TransformDirection.INVERSE
    #-- convert projection from model coordinates
=======
    # convert RACMO latitude and longitude to input coordinates (EPSG)
    crs1 = pyproj.CRS.from_string(EPSG)
    crs2 = pyproj.CRS.from_epsg(4326)
    transformer = pyproj.Transformer.from_crs(crs1, crs2, always_xy=True)
    direction = pyproj.enums.TransformDirection.INVERSE
    # convert projection from model coordinates
>>>>>>> 450b8c45
    xg,yg = transformer.transform(fd['lon'], fd['lat'], direction=direction)

    # construct search tree from original points
    # can use either BallTree or KDTree algorithms
    xy1 = np.concatenate((xg[ii,jj,None],yg[ii,jj,None]),axis=1)
    tree = BallTree(xy1) if (SEARCH == 'BallTree') else KDTree(xy1)

    # output interpolated arrays of firn variable (height or firn air content)
    npts = len(tdec)
    extrap_data = np.ma.zeros((npts),fill_value=fv,dtype=np.float64)
    extrap_data.data[:] = extrap_data.fill_value
    extrap_data.mask = np.zeros((npts),dtype=bool)
    # type designating algorithm used (1:interpolate, 2:backward, 3:forward)
    extrap_data.interpolation = np.zeros((npts),dtype=np.uint8)

    # time cutoff without close time interpolation
    time_cutoff = (fd['time'].min(), fd['time'].max())
    # find days that can be interpolated
    if np.any((tdec >= time_cutoff[0]) & (tdec < time_cutoff[1])):
        # indices of dates for interpolated days
        ind,=np.nonzero((tdec >= time_cutoff[0]) & (tdec < time_cutoff[1]))
        # reduce x, y and t coordinates
        xind,yind,tind = (X[ind],Y[ind],tdec[ind])
        # find indices for linearly interpolating in time
        f = scipy.interpolate.interp1d(fd['time'], np.arange(nt), kind='linear')
        date_indice = f(tind).astype(np.int64)
        # for each unique firn date
        # linearly interpolate in time between two firn maps
        # then then inverse distance weighting to extrapolate in space
        for k in np.unique(date_indice):
            kk, = np.nonzero(date_indice==k)
            count = np.count_nonzero(date_indice==k)
            # query the search tree to find the NN closest points
            xy2 = np.concatenate((xind[kk,None],yind[kk,None]),axis=1)
            dist,indices = tree.query(xy2, k=NN, return_distance=True)
            # normalized weights if POWER > 0 (typically between 1 and 3)
            # in the inverse distance weighting
            power_inverse_distance = dist**(-POWER)
            s = np.sum(power_inverse_distance, axis=1)
            w = power_inverse_distance/np.broadcast_to(s[:,None],(count,NN))
            # firn height or air content for times before and after tdec
            firn1 = gs[VARIABLE][k,ii,jj]
            firn2 = gs[VARIABLE][k+1,ii,jj]
            # linearly interpolate to date
            dt = (tind[kk] - fd['time'][k])/(fd['time'][k+1] - fd['time'][k])
            # spatially extrapolate using inverse distance weighting
            extrap_data[kk] = (1.0-dt)*np.sum(w*firn1[indices],axis=1) + \
                dt*np.sum(w*firn2[indices], axis=1)
        # set interpolation type (1: interpolated in time)
        extrap_data.interpolation[ind] = 1

    # check if needing to extrapolate backwards in time
    count = np.count_nonzero(tdec < time_cutoff[0])
    if (count > 0):
        # indices of dates before firn model
        ind, = np.nonzero(tdec < time_cutoff[0])
        # query the search tree to find the NN closest points
        xy2 = np.concatenate((X[ind,None],Y[ind,None]),axis=1)
        dist,indices = tree.query(xy2, k=NN, return_distance=True)
        # normalized weights if POWER > 0 (typically between 1 and 3)
        # in the inverse distance weighting
        power_inverse_distance = dist**(-POWER)
        s = np.sum(power_inverse_distance, axis=1)
        w = power_inverse_distance/np.broadcast_to(s[:,None],(count,NN))
        # calculate a regression model for calculating values
        # read first 10 years of data to create regression model
        N = 365
        # spatially interpolate firn elevation or air content to coordinates
        FIRN = np.zeros((count,N))
        T = np.zeros((N))
        # create interpolated time series for calculating regression model
        for k in range(N):
            # time at k
            T[k] = gs['time'][k]
            # spatially extrapolate firn elevation or air content
            firn1 = fd[VARIABLE][k,ii,jj]
            FIRN[:,k] = np.sum(w*firn1[indices],axis=1)
        # calculate regression model
        for n,v in enumerate(ind):
            extrap_data[v] = regress_model(T, FIRN[n,:], tdec[v], ORDER=2,
                CYCLES=[0.25,0.5,1.0,2.0,4.0,5.0], RELATIVE=T[0])
        # set interpolation type (2: extrapolated backwards in time)
        extrap_data.interpolation[ind] = 2

    # check if needing to extrapolate forward in time
    count = np.count_nonzero(tdec >= time_cutoff[1])
    if (count > 0):
        # indices of dates after firn model
        ind, = np.nonzero(tdec >= time_cutoff[1])
        # query the search tree to find the NN closest points
        xy2 = np.concatenate((X[ind,None],Y[ind,None]),axis=1)
        dist,indices = tree.query(xy2, k=NN, return_distance=True)
        # normalized weights if POWER > 0 (typically between 1 and 3)
        # in the inverse distance weighting
        power_inverse_distance = dist**(-POWER)
        s = np.sum(power_inverse_distance, axis=1)
        w = power_inverse_distance/np.broadcast_to(s[:,None],(count,NN))
        # calculate a regression model for calculating values
        # read last 10 years of data to create regression model
        N = 365
        # spatially interpolate firn elevation or air content to coordinates
        FIRN = np.zeros((count,N))
        T = np.zeros((N))
        # create interpolated time series for calculating regression model
        for k in range(N):
            kk = nt - N + k
            # time at k
            T[k] = fd['time'][kk]
            # spatially extrapolate firn elevation or air content
            firn1 = gs[VARIABLE][kk,ii,jj]
            FIRN[:,k] = np.sum(w*firn1[indices],axis=1)
        # calculate regression model
        for n,v in enumerate(ind):
            extrap_data[v] = regress_model(T, FIRN[n,:], tdec[v], ORDER=2,
                CYCLES=[0.25,0.5,1.0,2.0,4.0,5.0], RELATIVE=T[-1])
        # set interpolation type (3: extrapolated forward in time)
        extrap_data.interpolation[ind] = 3

    # complete mask if any invalid in data
    invalid, = np.nonzero(extrap_data.data == extrap_data.fill_value)
    extrap_data.mask[invalid] = True
    # replace fill value if specified
    if FILL_VALUE:
        extrap_data.fill_value = FILL_VALUE
        extrap_data.data[extrap_data.mask] = extrap_data.fill_value

    # return the interpolated values
    return extrap_data<|MERGE_RESOLUTION|>--- conflicted
+++ resolved
@@ -1,13 +1,8 @@
 #!/usr/bin/env python
 u"""
 racmo_extrap_firn_height.py
-<<<<<<< HEAD
-Written by Tyler Sutterley (01/2021)
-Interpolates and extrapolates firn heights to times and coordinates
-=======
 Written by Tyler Sutterley (02/2023)
 Spatially extrapolates RACMO firn heights
->>>>>>> 450b8c45
 
 Uses fast nearest-neighbor search algorithms
 https://scikit-learn.org/stable/modules/generated/sklearn.neighbors.BallTree.html
@@ -56,11 +51,8 @@
     regress_model.py: models a time series using least-squares regression
 
 UPDATE HISTORY:
-<<<<<<< HEAD
-=======
     Updated 02/2023: don't recompute min and max time cutoffs for cases
     Updated 08/2022: updated docstrings to numpy documentation format
->>>>>>> 450b8c45
     Updated 01/2021: using conversion protocols following pyproj-2 updates
         https://pyproj4.github.io/pyproj/stable/gotchas.html
     Updated 04/2020: reduced to interpolation function.  output masked array
@@ -78,12 +70,7 @@
 import sys
 import os
 import re
-<<<<<<< HEAD
-import pyproj
-import netCDF4
-=======
 import warnings
->>>>>>> 450b8c45
 import numpy as np
 import scipy.ndimage
 import scipy.interpolate
@@ -230,21 +217,12 @@
         # set mask variables for time
         gs[VARIABLE].mask[t,:,:] = (gs['mask'] == 0.0)
 
-<<<<<<< HEAD
-    #-- convert RACMO latitude and longitude to input coordinates (EPSG)
-    crs1 = pyproj.CRS.from_string(EPSG)
-    crs2 = pyproj.CRS.from_string("epsg:{0:d}".format(4326))
-    transformer = pyproj.Transformer.from_crs(crs1, crs2, always_xy=True)
-    direction = pyproj.enums.TransformDirection.INVERSE
-    #-- convert projection from model coordinates
-=======
     # convert RACMO latitude and longitude to input coordinates (EPSG)
     crs1 = pyproj.CRS.from_string(EPSG)
     crs2 = pyproj.CRS.from_epsg(4326)
     transformer = pyproj.Transformer.from_crs(crs1, crs2, always_xy=True)
     direction = pyproj.enums.TransformDirection.INVERSE
     # convert projection from model coordinates
->>>>>>> 450b8c45
     xg,yg = transformer.transform(fd['lon'], fd['lat'], direction=direction)
 
     # construct search tree from original points
