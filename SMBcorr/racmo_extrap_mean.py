#!/usr/bin/env python
u"""
racmo_extrap_mean.py
<<<<<<< HEAD
Written by Tyler Sutterley (01/2021)
Interpolates and extrapolates downscaled RACMO products to times and coordinates
=======
Written by Tyler Sutterley (10/2022)
Spatially extrapolates the mean of downscaled RACMO products
>>>>>>> 450b8c45

Uses fast nearest-neighbor search algorithms
https://scikit-learn.org/stable/modules/generated/sklearn.neighbors.BallTree.html
https://scikit-learn.org/stable/modules/generated/sklearn.neighbors.KDTree.html
and inverse distance weighted interpolation to extrapolate spatially

INPUTS:
    base_dir: Working data directory
    EPSG: input coordinate reference system
    VERSION: Downscaled RACMO Version
        1.0: RACMO2.3/XGRN11
        2.0: RACMO2.3p2/XGRN11
        3.0: RACMO2.3p2/FGRN055
        4.0: RACMO2.3p2/FGRN055
    tdec: time coordinates in year-decimal
    X: x-coordinates
    Y: y-coordinates

OPTIONS:
    VARIABLE: RACMO product to calculate
        SMB: Surface Mass Balance
        PRECIP: Precipitation
        RUNOFF: Melt Water Runoff
        SNOWMELT: Snowmelt
        REFREEZE: Melt Water Refreeze
    RANGE: Start and end year of mean
    SEARCH: nearest-neighbor search algorithm
    NN: number of nearest-neighbor points to use
    POWER: inverse distance weighting power
    FILL_VALUE: Replace invalid values with fill value
        default will use fill values from data file

PYTHON DEPENDENCIES:
    numpy: Scientific Computing Tools For Python
        https://numpy.org
        https://numpy.org/doc/stable/user/numpy-for-matlab-users.html
    scipy: Scientific Tools for Python
        https://docs.scipy.org/doc/
    netCDF4: Python interface to the netCDF C library
         https://unidata.github.io/netcdf4-python/netCDF4/index.html
    pyproj: Python interface to PROJ library
        https://pypi.org/project/pyproj/
    scikit-learn: Machine Learning in Python
        https://scikit-learn.org/stable/index.html
        https://github.com/scikit-learn/scikit-learn

UPDATE HISTORY:
<<<<<<< HEAD
=======
    Updated 10/2022: added version 4.0 (RACMO2.3p2 for 1958-2022 from FGRN055)
    Updated 08/2022: updated docstrings to numpy documentation format
>>>>>>> 450b8c45
    Updated 01/2021: using conversion protocols following pyproj-2 updates
        https://pyproj4.github.io/pyproj/stable/gotchas.html
    Updated 04/2020: reduced to interpolation function.  output masked array
    Updated 09/2019: read subsets of DS1km netCDF4 file to save memory
    Written 09/2019
"""
from __future__ import print_function

import sys
import os
import re
<<<<<<< HEAD
import pyproj
import netCDF4
=======
import warnings
>>>>>>> 450b8c45
import numpy as np
import scipy.interpolate

# attempt imports
try:
    import netCDF4
except (AttributeError, ImportError, ModuleNotFoundError) as exc:
    warnings.filterwarnings("module")
    warnings.warn("netCDF4 not available", ImportWarning)
try:
    import pyproj
except (AttributeError, ImportError, ModuleNotFoundError) as exc:
    warnings.filterwarnings("module")
    warnings.warn("pyproj not available", ImportWarning)
try:
    from sklearn.neighbors import KDTree, BallTree
except (AttributeError, ImportError, ModuleNotFoundError) as exc:
    warnings.filterwarnings("module")
    warnings.warn("scikit-learn not available", ImportWarning)
# ignore warnings
warnings.filterwarnings("ignore")

# PURPOSE: read and interpolate downscaled RACMO products
def extrapolate_racmo_mean(base_dir, EPSG, VERSION, tdec, X, Y,
    VARIABLE='SMB', RANGE=[], SEARCH='BallTree', NN=10, POWER=2.0,
    FILL_VALUE=None):
    """
    Spatially extrapolates the temporal mean of downscaled RACMO products

    Parameters
    ----------
    base_dir: str
        Working data directory
    EPSG: str or int
        input coordinate reference system
    VERSION: str
        Downscaled RACMO Version

            - ``1.0``: RACMO2.3/XGRN11
            - ``2.0``: RACMO2.3p2/XGRN11
            - ``3.0``: RACMO2.3p2/FGRN055
    tdec: float
        time coordinates to interpolate in year-decimal
    X: float
        x-coordinates to interpolate
    Y: float
        y-coordinates to interpolate
    VARIABLE: str, default 'SMB'
        RACMO product to interpolate

            - ``SMB``: Surface Mass Balance
            - ``PRECIP``: Precipitation
            - ``RUNOFF``: Melt Water Runoff
            - ``SNOWMELT``: Snowmelt
            - ``REFREEZE``: Melt Water Refreeze
    RANGE: list
        Start and end year of mean
    SEARCH: str, default 'BallTree'
        nearest-neighbor search algorithm
    NN: int, default 10
        number of nearest-neighbor points to use
    POWER: int or float, default 2.0
        Inverse distance weighting power
    FILL_VALUE: float or NoneType, default None
        Output fill_value for invalid points

        Default will use fill values from data file
    """

    # Full Directory Setup
    DIRECTORY = 'SMB1km_v{0}'.format(VERSION)

    # netcdf variable names
    input_products = {}
    input_products['SMB'] = 'SMB_rec'
    input_products['PRECIP'] = 'precip'
    input_products['RUNOFF'] = 'runoff'
    input_products['SNOWMELT'] = 'snowmelt'
    input_products['REFREEZE'] = 'refreeze'
    # versions 1 and 4 are in separate files for each year
    if (VERSION == '1.0'):
        RACMO_MODEL = ['XGRN11','2.3']
        VARNAME = input_products[VARIABLE]
        SUBDIRECTORY = '{0}_v{1}'.format(VARNAME,VERSION)
        input_dir = os.path.join(base_dir, 'RACMO', DIRECTORY, SUBDIRECTORY)
    elif (VERSION == '2.0'):
        RACMO_MODEL = ['XGRN11','2.3p2']
        var = input_products[VARIABLE]
        VARNAME = var if VARIABLE in ('SMB','PRECIP') else '{0}corr'.format(var)
        input_dir = os.path.join(base_dir, 'RACMO', DIRECTORY)
    elif (VERSION == '3.0'):
        RACMO_MODEL = ['FGRN055','2.3p2']
        var = input_products[VARIABLE]
        VARNAME = var if (VARIABLE == 'SMB') else '{0}corr'.format(var)
        input_dir = os.path.join(base_dir, 'RACMO', DIRECTORY)
    elif (VERSION == '4.0'):
        RACMO_MODEL = ['FGRN055','2.3p2']
        var = input_products[VARIABLE]
        VARNAME = var if (VARIABLE == 'SMB') else '{0}corr'.format(var)
        input_dir = os.path.join(base_dir, 'RACMO', DIRECTORY)

    # read mean from netCDF4 file
    arg = (RACMO_MODEL[0],RACMO_MODEL[1],VERSION,VARIABLE,RANGE[0],RANGE[1])
    mean_file = '{0}_RACMO{1}_DS1km_v{2}_{3}_Mean_{4:4d}-{5:4d}.nc'.format(*arg)
    with netCDF4.Dataset(os.path.join(input_dir,mean_file),'r') as fileID:
        MEAN = fileID[VARNAME][:,:].copy()

    # input cumulative netCDF4 file
    args = (RACMO_MODEL[0],RACMO_MODEL[1],VERSION,VARIABLE)
    input_file = '{0}_RACMO{1}_DS1km_v{2}_{3}_cumul.nc'.format(*args)

    # Open the RACMO NetCDF file for reading
    fileID = netCDF4.Dataset(os.path.join(input_dir,input_file), 'r')
    # input shape of RACMO data
    nt,ny,nx = fileID[VARNAME].shape
    # Get data from each netCDF variable
    d = {}
    # cell origins on the bottom right
    dx = np.abs(fileID.variables['x'][1]-fileID.variables['x'][0])
    dy = np.abs(fileID.variables['y'][1]-fileID.variables['y'][0])
    # latitude and longitude arrays at center of each cell
    d['LON'] = fileID.variables['LON'][:,:].copy()
    d['LAT'] = fileID.variables['LAT'][:,:].copy()
    # extract time (decimal years)
    d['TIME'] = fileID.variables['TIME'][:].copy()
    # mask object for interpolating data
    d['MASK'] = np.array(fileID.variables['MASK'][:],dtype=bool)
    i,j = np.nonzero(d['MASK'])
    # reduce mean to valid points
    var1 = MEAN[i,j]

<<<<<<< HEAD
    #-- convert RACMO latitude and longitude to input coordinates (EPSG)
    crs1 = pyproj.CRS.from_string(EPSG)
    crs2 = pyproj.CRS.from_string("epsg:{0:d}".format(4326))
    transformer = pyproj.Transformer.from_crs(crs1, crs2, always_xy=True)
    direction = pyproj.enums.TransformDirection.INVERSE
    #-- convert projection from model coordinates
=======
    # convert RACMO latitude and longitude to input coordinates (EPSG)
    crs1 = pyproj.CRS.from_string(EPSG)
    crs2 = pyproj.CRS.from_epsg(4326)
    transformer = pyproj.Transformer.from_crs(crs1, crs2, always_xy=True)
    direction = pyproj.enums.TransformDirection.INVERSE
    # convert projection from model coordinates
>>>>>>> 450b8c45
    xg,yg = transformer.transform(d['LON'], d['LAT'], direction=direction)

    # construct search tree from original points
    # can use either BallTree or KDTree algorithms
    xy1 = np.concatenate((xg[i,j,None],yg[i,j,None]),axis=1)
    tree = BallTree(xy1) if (SEARCH == 'BallTree') else KDTree(xy1)

    # output extrapolated arrays of variable
    extrap_var = np.zeros_like(tdec,dtype=np.float64)
    # type designating algorithm used (1: interpolate, 2: backward, 3:forward)
    extrap_type = np.ones_like(tdec,dtype=np.uint8)

    # inverse distance weighting to extrapolate in space
    # query the search tree to find the NN closest points
    xy2 = np.concatenate((X[:,None],Y[:,None]),axis=1)
    dist,indices = tree.query(xy2, k=NN, return_distance=True)
    count = len(tdec)
    # normalized weights if POWER > 0 (typically between 1 and 3)
    # in the inverse distance weighting
    power_inverse_distance = dist**(-POWER)
    s = np.sum(power_inverse_distance, axis=1)
    w = power_inverse_distance/np.broadcast_to(s[:,None],(count,NN))
    # spatially extrapolate using inverse distance weighting
    dt = (tdec - d['TIME'][0])/(d['TIME'][1] - d['TIME'][0])
    extrap_var[:] = dt*np.sum(w*var1[indices],axis=1)

    # replace fill value if specified
    if FILL_VALUE:
        ind, = np.nonzero(extrap_type == 0)
        extrap_var[ind] = FILL_VALUE
        fv = FILL_VALUE
    else:
        fv = 0.0

    # close the NetCDF files
    fileID.close()

<<<<<<< HEAD
    #-- return the extrapolated values
=======
    # return the extrapolated values
>>>>>>> 450b8c45
    return (extrap_var,extrap_type,fv)<|MERGE_RESOLUTION|>--- conflicted
+++ resolved
@@ -1,13 +1,8 @@
 #!/usr/bin/env python
 u"""
 racmo_extrap_mean.py
-<<<<<<< HEAD
-Written by Tyler Sutterley (01/2021)
-Interpolates and extrapolates downscaled RACMO products to times and coordinates
-=======
 Written by Tyler Sutterley (10/2022)
 Spatially extrapolates the mean of downscaled RACMO products
->>>>>>> 450b8c45
 
 Uses fast nearest-neighbor search algorithms
 https://scikit-learn.org/stable/modules/generated/sklearn.neighbors.BallTree.html
@@ -55,11 +50,8 @@
         https://github.com/scikit-learn/scikit-learn
 
 UPDATE HISTORY:
-<<<<<<< HEAD
-=======
     Updated 10/2022: added version 4.0 (RACMO2.3p2 for 1958-2022 from FGRN055)
     Updated 08/2022: updated docstrings to numpy documentation format
->>>>>>> 450b8c45
     Updated 01/2021: using conversion protocols following pyproj-2 updates
         https://pyproj4.github.io/pyproj/stable/gotchas.html
     Updated 04/2020: reduced to interpolation function.  output masked array
@@ -71,12 +63,7 @@
 import sys
 import os
 import re
-<<<<<<< HEAD
-import pyproj
-import netCDF4
-=======
 import warnings
->>>>>>> 450b8c45
 import numpy as np
 import scipy.interpolate
 
@@ -208,21 +195,12 @@
     # reduce mean to valid points
     var1 = MEAN[i,j]
 
-<<<<<<< HEAD
-    #-- convert RACMO latitude and longitude to input coordinates (EPSG)
-    crs1 = pyproj.CRS.from_string(EPSG)
-    crs2 = pyproj.CRS.from_string("epsg:{0:d}".format(4326))
-    transformer = pyproj.Transformer.from_crs(crs1, crs2, always_xy=True)
-    direction = pyproj.enums.TransformDirection.INVERSE
-    #-- convert projection from model coordinates
-=======
     # convert RACMO latitude and longitude to input coordinates (EPSG)
     crs1 = pyproj.CRS.from_string(EPSG)
     crs2 = pyproj.CRS.from_epsg(4326)
     transformer = pyproj.Transformer.from_crs(crs1, crs2, always_xy=True)
     direction = pyproj.enums.TransformDirection.INVERSE
     # convert projection from model coordinates
->>>>>>> 450b8c45
     xg,yg = transformer.transform(d['LON'], d['LAT'], direction=direction)
 
     # construct search tree from original points
@@ -260,9 +238,5 @@
     # close the NetCDF files
     fileID.close()
 
-<<<<<<< HEAD
-    #-- return the extrapolated values
-=======
     # return the extrapolated values
->>>>>>> 450b8c45
     return (extrap_var,extrap_type,fv)