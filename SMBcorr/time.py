--- conflicted
+++ resolved
@@ -1,11 +1,7 @@
 #!/usr/bin/env python
 u"""
 time.py
-<<<<<<< HEAD
-Written by Tyler Sutterley (01/2021)
-=======
 Written by Tyler Sutterley (12/2022)
->>>>>>> 450b8c45
 Utilities for calculating time operations
 
 PYTHON DEPENDENCIES:
@@ -13,13 +9,6 @@
         https://numpy.org
     dateutil: powerful extensions to datetime
         https://dateutil.readthedocs.io/en/stable/
-<<<<<<< HEAD
-
-PROGRAM DEPENDENCIES:
-    utilities: download and management utilities for syncing files
-
-UPDATE HISTORY:
-=======
     lxml: processing XML and HTML in Python
         https://pypi.python.org/pypi/lxml
 
@@ -35,7 +24,6 @@
     Updated 04/2021: updated NIST ftp server url for leap-seconds.list
     Updated 03/2021: replaced numpy bool/int to prevent deprecation warnings
     Updated 02/2021: NASA CDDIS anonymous ftp access discontinued
->>>>>>> 450b8c45
     Updated 01/2021: added ftp connection checks
         add date parser for cases when only a calendar date with no units
     Updated 12/2020: merged with convert_julian and convert_calendar_decimal
@@ -53,109 +41,6 @@
 import dateutil.parser
 import SMBcorr.utilities
 
-<<<<<<< HEAD
-#-- PURPOSE: parse a date string into epoch and units scale
-def parse_date_string(date_string):
-    """
-    parse a date string of the form time-units since yyyy-mm-dd hh:mm:ss
-
-    Arguments
-    ---------
-    date_string: time-units since yyyy-mm-dd hh:mm:ss
-
-    Returns
-    -------
-    epoch of delta time
-    multiplication factor to convert to seconds
-    """
-    #-- try parsing the original date string as a date
-    try:
-        epoch = dateutil.parser.parse(date_string)
-    except ValueError:
-        pass
-    else:
-        #-- return the epoch (as list)
-        return (datetime_to_list(epoch),0.0)
-    #-- split the date string into units and epoch
-    units,epoch = split_date_string(date_string)
-    conversion_factors = {'microseconds': 1e-6,'microsecond': 1e-6,
-        'microsec': 1e-6,'microsecs': 1e-6,
-        'milliseconds': 1e-3,'millisecond': 1e-3,'millisec': 1e-3,
-        'millisecs': 1e-3,'msec': 1e-3,'msecs': 1e-3,'ms': 1e-3,
-        'seconds': 1.0,'second': 1.0,'sec': 1.0,'secs': 1.0,'s': 1.0,
-        'minutes': 60.0,'minute': 60.0,'min': 60.0,'mins': 60.0,
-        'hours': 3600.0,'hour': 3600.0,'hr': 3600.0,
-        'hrs': 3600.0,'h': 3600.0,
-        'day': 86400.0,'days': 86400.0,'d': 86400.0}
-    if units not in conversion_factors.keys():
-        raise ValueError('Invalid units: {0}'.format(units))
-    #-- return the epoch (as list) and the time unit conversion factors
-    return (datetime_to_list(epoch),conversion_factors[units])
-
-#-- PURPOSE: split a date string into units and epoch
-def split_date_string(date_string):
-    """
-    split a date string into units and epoch
-
-    Arguments
-    ---------
-    date_string: time-units since yyyy-mm-dd hh:mm:ss
-    """
-    try:
-        units,_,epoch = date_string.split(None,2)
-    except ValueError:
-        raise ValueError('Invalid format: {0}'.format(date_string))
-    else:
-        return (units.lower(),dateutil.parser.parse(epoch))
-
-#-- PURPOSE: convert a datetime object into a list
-def datetime_to_list(date):
-    """
-    convert a datetime object into a list [year,month,day,hour,minute,second]
-
-    Arguments
-    ---------
-    date: datetime object
-    """
-    return [date.year,date.month,date.day,date.hour,date.minute,date.second]
-
-#-- PURPOSE: gets the number of days per month for a given year
-def calendar_days(year):
-    """
-    Calculates the number of days per month for a given year
-
-    Arguments
-    ---------
-    year: calendar year
-
-    Returns
-    -------
-    dpm: number of days for each month
-    """
-    #-- days per month in a leap and a standard year
-    #-- only difference is February (29 vs. 28)
-    dpm_leap = np.array([31,29,31,30,31,30,31,31,30,31,30,31],dtype=float)
-    dpm_stnd = np.array([31,28,31,30,31,30,31,31,30,31,30,31],dtype=float)
-    #-- Rules in the Gregorian calendar for a year to be a leap year:
-    #-- divisible by 4, but not by 100 unless divisible by 400
-    #-- True length of the year is about 365.2422 days
-    #-- Adding a leap day every four years ==> average 365.25
-    #-- Subtracting a leap year every 100 years ==> average 365.24
-    #-- Adding a leap year back every 400 years ==> average 365.2425
-    #-- Subtracting a leap year every 4000 years ==> average 365.24225
-    m4 = (year % 4)
-    m100 = (year % 100)
-    m400 = (year % 400)
-    m4000 = (year % 4000)
-    #-- find indices for standard years and leap years using criteria
-    if ((m4 == 0) & (m100 != 0) | (m400 == 0) & (m4000 != 0)):
-        return dpm_leap
-    elif ((m4 != 0) | (m100 == 0) & (m400 != 0) | (m4000 == 0)):
-        return dpm_stnd
-
-#-- PURPOSE: convert times from seconds since epoch1 to time since epoch2
-def convert_delta_time(delta_time, epoch1=None, epoch2=None, scale=1.0):
-=======
 # conversion factors between time units and seconds
 _to_sec = {'microseconds': 1e-6, 'microsecond': 1e-6,
            'microsec': 1e-6, 'microsecs': 1e-6,
@@ -247,7 +132,6 @@
 
 # PURPOSE: split a date string into units and epoch
 def split_date_string(date_string):
->>>>>>> 450b8c45
     """
     split a date string into units and epoch
 
@@ -362,25 +246,6 @@
 # PURPOSE: calculate the delta time from calendar date
 # http://scienceworld.wolfram.com/astronomy/JulianDate.html
 def convert_calendar_dates(year, month, day, hour=0.0, minute=0.0, second=0.0,
-<<<<<<< HEAD
-    epoch=(1992,1,1,0,0,0), scale=1.0):
-    """
-    Calculate the time in time units since epoch from calendar dates
-
-    Arguments
-    ---------
-    year: calendar month
-    month: month of the year
-    day: day of the month
-
-    Keyword arguments
-    -----------------
-    hour: hour of the day
-    minute: minute of the hour
-    second: second of the minute
-    epoch: epoch for output delta_time
-    scale: scaling factor for converting time to output units
-=======
     epoch=(1992, 1, 1, 0, 0, 0), scale=1.0):
     """
     Calculate the time in time units since ``epoch`` from calendar dates
@@ -403,7 +268,6 @@
         epoch for output delta_time
     scale: float, default 1.0
         scaling factor for converting time to output units
->>>>>>> 450b8c45
 
     Returns
     -------
@@ -419,50 +283,16 @@
     epoch1 = datetime.datetime(*_mjd_epoch)
     epoch2 = datetime.datetime(*epoch)
     delta_time_epochs = (epoch2 - epoch1).total_seconds()
-<<<<<<< HEAD
-    #-- return the date in days since epoch
-    return scale*np.array(MJD - delta_time_epochs/86400.0,dtype=float)
-
-#-- PURPOSE: Converts from calendar dates into decimal years
-=======
     # return the date in days since epoch
     return scale*np.array(MJD - delta_time_epochs/86400.0, dtype=np.float64)
 
 # PURPOSE: Converts from calendar dates into decimal years
->>>>>>> 450b8c45
 def convert_calendar_decimal(year, month, day=None, hour=None, minute=None,
     second=None, DofY=None):
     """
     Converts from calendar date into decimal years taking into
     account leap years
 
-<<<<<<< HEAD
-    Dershowitz, N. and E.M. Reingold. 2008.  Calendrical Calculations.
-        Cambridge: Cambridge University Press.
-
-    Arguments
-    ---------
-    year: calendar year
-    month: calendar month
-
-    Keyword arguments
-    -----------------
-    day: day of the month
-    hour: hour of the day
-    minute: minute of the hour
-    second: second of the minute
-    DofY: day of the year (January 1 = 1)
-
-    Returns
-    -------
-    t_date: date in decimal-year format
-    """
-
-    #-- number of dates
-    n_dates = len(np.atleast_1d(year))
-
-    #-- create arrays for calendar date variables
-=======
     Parameters
     ----------
     year: float
@@ -496,7 +326,6 @@
     n_dates = len(np.atleast_1d(year))
 
     # create arrays for calendar date variables
->>>>>>> 450b8c45
     cal_date = {}
     cal_date['year'] = np.zeros((n_dates))
     cal_date['month'] = np.zeros((n_dates))
@@ -504,30 +333,6 @@
     cal_date['hour'] = np.zeros((n_dates))
     cal_date['minute'] = np.zeros((n_dates))
     cal_date['second'] = np.zeros((n_dates))
-<<<<<<< HEAD
-    #-- day of the year
-    cal_date['DofY'] = np.zeros((n_dates))
-
-    #-- remove singleton dimensions and use year and month
-    cal_date['year'][:] = np.squeeze(year)
-    cal_date['month'][:] = np.squeeze(month)
-
-    #-- create output date variable
-    t_date = np.zeros((n_dates))
-
-    #-- days per month in a leap and a standard year
-    #-- only difference is February (29 vs. 28)
-    dpm_leap=np.array([31,29,31,30,31,30,31,31,30,31,30,31], dtype=float)
-    dpm_stnd=np.array([31,28,31,30,31,30,31,31,30,31,30,31], dtype=float)
-
-    #-- Rules in the Gregorian calendar for a year to be a leap year:
-    #-- divisible by 4, but not by 100 unless divisible by 400
-    #-- True length of the year is about 365.2422 days
-    #-- Adding a leap day every four years ==> average 365.25
-    #-- Subtracting a leap year every 100 years ==> average 365.24
-    #-- Adding a leap year back every 400 years ==> average 365.2425
-    #-- Subtracting a leap year every 4000 years ==> average 365.24225
-=======
     # day of the year
     cal_date['DofY'] = np.zeros((n_dates))
 
@@ -550,56 +355,10 @@
     # Subtracting a leap year every 100 years ==> average 365.24
     # Adding a leap year back every 400 years ==> average 365.2425
     # Subtracting a leap year every 4000 years ==> average 365.24225
->>>>>>> 450b8c45
     m4 = (cal_date['year'] % 4)
     m100 = (cal_date['year'] % 100)
     m400 = (cal_date['year'] % 400)
     m4000 = (cal_date['year'] % 4000)
-<<<<<<< HEAD
-    #-- find indices for standard years and leap years using criteria
-    leap, = np.nonzero((m4 == 0) & (m100 != 0) | (m400 == 0) & (m4000 != 0))
-    stnd, = np.nonzero((m4 != 0) | (m100 == 0) & (m400 != 0) | (m4000 == 0))
-
-    #-- calculate the day of the year
-    if DofY is not None:
-        #-- if entered directly as an input
-        #-- remove 1 so day 1 (Jan 1st) = 0.0 in decimal format
-        cal_date['DofY'][:] = np.squeeze(DofY)-1
-    else:
-        #-- use calendar month and day of the month to calculate day of the year
-        #-- month minus 1: January = 0, February = 1, etc (indice of month)
-        #-- in decimal form: January = 0.0
-        month_m1 = np.array(cal_date['month'],dtype=int) - 1
-
-        #-- day of month
-        if day is not None:
-            #-- remove 1 so 1st day of month = 0.0 in decimal format
-            cal_date['day'][:] = np.squeeze(day)-1.0
-        else:
-            #-- if not entering days as an input
-            #-- will use the mid-month value
-            cal_date['day'][leap] = dpm_leap[month_m1[leap]]/2.0
-            cal_date['day'][stnd] = dpm_stnd[month_m1[stnd]]/2.0
-
-        #-- create matrix with the lower half = 1
-        #-- this matrix will be used in a matrix multiplication
-        #-- to calculate the total number of days for prior months
-        #-- the -1 will make the diagonal == 0
-        #-- i.e. first row == all zeros and the
-        #-- last row == ones for all but the last element
-        mon_mat=np.tri(12,12,-1)
-        #-- using a dot product to calculate total number of days
-        #-- for the months before the input date
-        #-- basically is sum(i*dpm)
-        #-- where i is 1 for all months < the month of interest
-        #-- and i is 0 for all months >= the month of interest
-        #-- month of interest is zero as the exact days will be
-        #-- used to calculate the date
-
-        #-- calculate the day of the year for leap and standard
-        #-- use total days of all months before date
-        #-- and add number of days before date in month
-=======
     # find indices for standard years and leap years using criteria
     leap, = np.nonzero((m4 == 0) & (m100 != 0) | (m400 == 0) & (m4000 != 0))
     stnd, = np.nonzero((m4 != 0) | (m100 == 0) & (m400 != 0) | (m4000 == 0))
@@ -643,136 +402,14 @@
         # calculate the day of the year for leap and standard
         # use total days of all months before date
         # and add number of days before date in month
->>>>>>> 450b8c45
         cal_date['DofY'][stnd] = cal_date['day'][stnd] + \
             np.dot(mon_mat[month_m1[stnd],:],dpm_stnd)
         cal_date['DofY'][leap] = cal_date['day'][leap] + \
             np.dot(mon_mat[month_m1[leap],:],dpm_leap)
 
-<<<<<<< HEAD
-    #-- hour of day (else is zero)
-    if hour is not None:
-        cal_date['hour'][:] = np.squeeze(hour)
-
-    #-- minute of hour (else is zero)
-    if minute is not None:
-        cal_date['minute'][:] = np.squeeze(minute)
-
-    #-- second in minute (else is zero)
-    if second is not None:
-        cal_date['second'][:] = np.squeeze(second)
-
-    #-- calculate decimal date
-    #-- convert hours, minutes and seconds into days
-    #-- convert calculated fractional days into decimal fractions of the year
-    #-- Leap years
-    t_date[leap] = cal_date['year'][leap] + \
-        (cal_date['DofY'][leap] + cal_date['hour'][leap]/24. + \
-        cal_date['minute'][leap]/1440. + \
-        cal_date['second'][leap]/86400.)/np.sum(dpm_leap)
-    #-- Standard years
-    t_date[stnd] = cal_date['year'][stnd] + \
-        (cal_date['DofY'][stnd] + cal_date['hour'][stnd]/24. + \
-        cal_date['minute'][stnd]/1440. + \
-        cal_date['second'][stnd]/86400.)/np.sum(dpm_stnd)
-
-    return t_date
-
-#-- PURPOSE: Converts from Julian day to calendar date and time
-def convert_julian(JD, ASTYPE=None, FORMAT='tuple'):
-    """
-    Converts from Julian day to calendar date and time
-
-    Translated from caldat in "Numerical Recipes in C", by William H. Press,
-        Brian P. Flannery, Saul A. Teukolsky, and William T. Vetterling.
-        Cambridge University Press, 1988 (second printing).
-    Hatcher, D. A., "Simple Formulae for Julian Day Numbers and Calendar Dates",
-        Quarterly Journal of the Royal Astronomical Society, 25(1), 1984.
-
-
-    Arguments
-    ---------
-    JD: Julian Day (days since 01-01-4713 BCE at 12:00:00)
-
-    Keyword arguments
-    -----------------
-    ASTYPE: convert output to variable type
-    FORMAT: format of output variables
-        'dict': dictionary with variable keys
-        'tuple': tuple with variable order YEAR,MONTH,DAY,HOUR,MINUTE,SECOND
-        'zip': aggregated variable sets
-
-    Returns
-    -------
-    year: calendar year
-    month: calendar month
-    day: day of the month
-    hour: hour of the day
-    minute: minute of the hour
-    second: second of the minute
-    """
-
-    #-- convert to array if only a single value was imported
-    if (np.ndim(JD) == 0):
-        JD = np.atleast_1d(JD)
-        SINGLE_VALUE = True
-    else:
-        SINGLE_VALUE = False
-
-    JDO = np.floor(JD + 0.5)
-    C = np.zeros_like(JD)
-    #-- calculate C for dates before and after the switch to Gregorian
-    IGREG = 2299161.0
-    ind1, = np.nonzero(JDO < IGREG)
-    C[ind1] = JDO[ind1] + 1524.0
-    ind2, = np.nonzero(JDO >= IGREG)
-    B = np.floor((JDO[ind2] - 1867216.25)/36524.25)
-    C[ind2] = JDO[ind2] + B - np.floor(B/4.0) + 1525.0
-    #-- calculate coefficients for date conversion
-    D = np.floor((C - 122.1)/365.25)
-    E = np.floor((365.0 * D) + np.floor(D/4.0))
-    F = np.floor((C - E)/30.6001)
-    #-- calculate day, month, year and hour
-    DAY = np.floor(C - E + 0.5) - np.floor(30.6001*F)
-    MONTH = F - 1.0 - 12.0*np.floor(F/14.0)
-    YEAR = D - 4715.0 - np.floor((7.0+MONTH)/10.0)
-    HOUR = np.floor(24.0*(JD + 0.5 - JDO))
-    #-- calculate minute and second
-    G = (JD + 0.5 - JDO) - HOUR/24.0
-    MINUTE = np.floor(G*1440.0)
-    SECOND = (G - MINUTE/1440.0) * 86400.0
-
-    #-- convert all variables to output type (from float)
-    if ASTYPE is not None:
-        YEAR = YEAR.astype(ASTYPE)
-        MONTH = MONTH.astype(ASTYPE)
-        DAY = DAY.astype(ASTYPE)
-        HOUR = HOUR.astype(ASTYPE)
-        MINUTE = MINUTE.astype(ASTYPE)
-        SECOND = SECOND.astype(ASTYPE)
-
-    #-- if only a single value was imported initially: remove singleton dims
-    if SINGLE_VALUE:
-        YEAR = YEAR.item(0)
-        MONTH = MONTH.item(0)
-        DAY = DAY.item(0)
-        HOUR = HOUR.item(0)
-        MINUTE = MINUTE.item(0)
-        SECOND = SECOND.item(0)
-
-    #-- return date variables in output format (default python dictionary)
-    if (FORMAT == 'dict'):
-        return dict(year=YEAR, month=MONTH, day=DAY,
-            hour=HOUR, minute=MINUTE, second=SECOND)
-    elif (FORMAT == 'tuple'):
-        return (YEAR, MONTH, DAY, HOUR, MINUTE, SECOND)
-    elif (FORMAT == 'zip'):
-        return zip(YEAR, MONTH, DAY, HOUR, MINUTE, SECOND)
-=======
     # hour of day (else is zero)
     if hour is not None:
         cal_date['hour'][:] = np.squeeze(hour)
->>>>>>> 450b8c45
 
     # minute of hour (else is zero)
     if minute is not None:
@@ -928,17 +565,10 @@
     n_leaps: float
         number of elapsed leap seconds
     """
-<<<<<<< HEAD
-    #-- get the valid leap seconds
-    leaps = get_leap_seconds()
-    #-- number of leap seconds prior to GPS_Time
-    n_leaps = np.zeros_like(GPS_Time,dtype=float)
-=======
     # get the valid leap seconds
     leaps = get_leap_seconds(truncate=truncate)
     # number of leap seconds prior to GPS_Time
     n_leaps = np.zeros_like(GPS_Time,dtype=np.float64)
->>>>>>> 450b8c45
     for i,leap in enumerate(leaps):
         count = np.count_nonzero(GPS_Time >= leap)
         if (count > 0):
@@ -963,11 +593,7 @@
         GPS seconds when leap seconds occurred
     """
     leap_secs = SMBcorr.utilities.get_data_path(['data','leap-seconds.list'])
-<<<<<<< HEAD
-    #-- find line with file expiration as delta time
-=======
     # find line with file expiration as delta time
->>>>>>> 450b8c45
     with open(leap_secs,'r') as fid:
         secs, = [re.findall(r'\d+',i).pop() for i in fid.read().splitlines()
             if re.match(r'^(?=#@)',i)]
@@ -975,27 +601,13 @@
     expiry = datetime.datetime(*_ntp_epoch) + datetime.timedelta(seconds=int(secs))
     today = datetime.datetime.now()
     update_leap_seconds() if (expiry < today) else None
-<<<<<<< HEAD
-    #-- get leap seconds
-    leap_UTC,TAI_UTC = np.loadtxt(SMBcorr.utilities.get_data_path(leap_secs)).T
-    #-- TAI time is ahead of GPS by 19 seconds
-=======
     # get leap seconds
     leap_UTC,TAI_UTC = np.loadtxt(SMBcorr.utilities.get_data_path(leap_secs)).T
     # TAI time is ahead of GPS by 19 seconds
->>>>>>> 450b8c45
     TAI_GPS = 19.0
     # convert leap second epochs from NTP to GPS
     # convert from time of 2nd leap second to time of 1st leap second
     leap_GPS = convert_delta_time(leap_UTC+TAI_UTC-TAI_GPS-1,
-<<<<<<< HEAD
-        epoch1=(1900,1,1,0,0,0), epoch2=(1980,1,6,0,0,0))
-    #-- return the GPS times of leap second occurance
-    return leap_GPS[leap_GPS >= 0].astype(float)
-
-#-- PURPOSE: connects to servers and downloads leap second files
-def update_leap_seconds(verbose=False, mode=0o775):
-=======
         epoch1=_ntp_epoch, epoch2=_gps_epoch)
     # return the GPS times of leap second occurrence
     if truncate:
@@ -1005,7 +617,6 @@
 
 # PURPOSE: connects to servers and downloads leap second files
 def update_leap_seconds(timeout=20, verbose=False, mode=0o775):
->>>>>>> 450b8c45
     """
     Connects to servers to download leap-seconds.list files from NIST servers
 
@@ -1034,11 +645,7 @@
     HOST = ['ftp.nist.gov','pub','time',FILE]
     try:
         SMBcorr.utilities.check_ftp_connection(HOST[0])
-<<<<<<< HEAD
-        SMBcorr.utilities.from_ftp(HOST, timeout=20, local=LOCAL,
-=======
         SMBcorr.utilities.from_ftp(HOST, timeout=timeout, local=LOCAL,
->>>>>>> 450b8c45
             hash=HASH, verbose=verbose, mode=mode)
     except:
         pass
