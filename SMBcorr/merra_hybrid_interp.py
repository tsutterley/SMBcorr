#!/usr/bin/env python
u"""
merra_hybrid_interp.py
<<<<<<< HEAD
Written by Tyler Sutterley (02/2021)
=======
Written by Tyler Sutterley (02/2023)
>>>>>>> 450b8c45
Interpolates and extrapolates MERRA-2 hybrid variables to times and coordinates

MERRA-2 Hybrid firn model outputs provided by Brooke Medley at GSFC

CALLING SEQUENCE:
    interp_data = interpolate_merra_hybrid(base_dir, EPSG, REGION, tdec, X, Y,
        VERSION='v1', VARIABLE='FAC', SIGMA=1.5)

INPUTS:
    base_dir: working data directory
    EPSG: projection of input spatial coordinates
    REGION: region to interpolate (gris, ais)
    tdec: dates to interpolate in year-decimal
    X: x-coordinates to interpolate in projection EPSG
    Y: y-coordinates to interpolate in projection EPSG

OPTIONS:
    VERSION: MERRA-2 hybrid model version (v0, v1)
    VARIABLE: MERRA-2 hybrid product to interpolate
        FAC: firn air content
        p_minus_e: precipitation minus evaporation
        melt: snowmelt
    SIGMA: Standard deviation for Gaussian kernel
    FILL_VALUE: output fill_value for invalid points
    EXTRAPOLATE: create a regression model to extrapolate out in time
    GZIP: netCDF4 file is locally gzip compressed

PYTHON DEPENDENCIES:
    numpy: Scientific Computing Tools For Python
        https://numpy.org
        https://numpy.org/doc/stable/user/numpy-for-matlab-users.html
    scipy: Scientific Tools for Python
        https://docs.scipy.org/doc/
    netCDF4: Python interface to the netCDF C library
         https://unidata.github.io/netcdf4-python/netCDF4/index.html
    pyproj: Python interface to PROJ library
        https://pypi.org/project/pyproj/

PROGRAM DEPENDENCIES:
    regress_model.py: models a time series using least-squares regression

UPDATE HISTORY:
<<<<<<< HEAD
=======
    Updated 02/2023: close in time extrapolations with regular grid interpolator
    Updated 08/2022: updated docstrings to numpy documentation format
    Updated 11/2021: don't attempt triangulation if large number of points
    Updated 05/2021: set bounds error to false when reducing temporal range
    Updated 04/2021: can reduce input dataset to a temporal subset
>>>>>>> 450b8c45
    Updated 02/2021: added new MERRA2-hybrid v1.1 variables
        added gzip compression option
    Updated 01/2021: using conversion protocols following pyproj-2 updates
        https://pyproj4.github.io/pyproj/stable/gotchas.html
    Updated 08/2020: attempt delaunay triangulation using different options
    Updated 06/2020: updated for version 1 of MERRA-2 Hybrid
    Updated 05/2020: reduced to interpolation function.  output masked array
    Written 10/2019
"""
from __future__ import print_function

import sys
import os
import re
import gzip
import uuid
<<<<<<< HEAD
import pyproj
import netCDF4
=======
import warnings
>>>>>>> 450b8c45
import numpy as np
import scipy.spatial
import scipy.ndimage
import scipy.interpolate
from SMBcorr.regress_model import regress_model

# attempt imports
try:
    import netCDF4
except (AttributeError, ImportError, ModuleNotFoundError) as exc:
    warnings.filterwarnings("module")
    warnings.warn("netCDF4 not available", ImportWarning)
try:
    import pyproj
except (AttributeError, ImportError, ModuleNotFoundError) as exc:
    warnings.filterwarnings("module")
    warnings.warn("pyproj not available", ImportWarning)
try:
    from sklearn.neighbors import KDTree, BallTree
except (AttributeError, ImportError, ModuleNotFoundError) as exc:
    warnings.filterwarnings("module")
    warnings.warn("scikit-learn not available", ImportWarning)
# ignore warnings
warnings.filterwarnings("ignore")

# PURPOSE: set the projection parameters based on the region name
def set_projection(region):
    """
    Set the coordinate reference system string based on the
    MERRA-2 Hybrid region name

    Parameters
    ----------
    region: str
        Region string

            - ``ais``: Antarctica
            - ``gris``: Greenland
    """
    if (region == 'ais'):
        projection_flag = 'EPSG:3031'
    elif (region == 'gris'):
        projection_flag = 'EPSG:3413'
    return projection_flag

# PURPOSE: find a valid Delaunay triangulation for coordinates x0 and y0
# http://www.qhull.org/html/qhull.htm#options
# Attempt 1: standard qhull options Qt Qbb Qc Qz
# Attempt 2: rescale and center the inputs with option QbB
# Attempt 3: joggle the inputs to find a triangulation with option QJ
# if no passing triangulations: exit with empty list
def find_valid_triangulation(x0, y0, max_points=1e6):
    """
    Attempt to find a valid Delaunay triangulation for coordinates

    - Attempt 1: ``Qt Qbb Qc Qz``
    - Attempt 2: ``Qt Qc QbB``
    - Attempt 3: ``QJ QbB``

    Parameters
    ----------
    x0: float
        x-coordinates
    y0: float
        y-coordinates
    max_points: int or float, default 1e6
        Maximum number of coordinates to attempt to triangulate
    """
    # don't attempt triangulation if there are a large number of points
    if (len(x0) > max_points):
        # if too many points: set triangle as an empty list
        triangle = []
        return (None,triangle)

    # Attempt 1: try with standard options Qt Qbb Qc Qz
    # Qt: triangulated output, all facets will be simplicial
    # Qbb: scale last coordinate to [0,m] for Delaunay triangulations
    # Qc: keep coplanar points with nearest facet
    # Qz: add point-at-infinity to Delaunay triangulation

    # Attempt 2 in case of qhull error from Attempt 1 try Qt Qc QbB
    # Qt: triangulated output, all facets will be simplicial
    # Qc: keep coplanar points with nearest facet
    # QbB: scale input to unit cube centered at the origin

    # Attempt 3 in case of qhull error from Attempt 2 try QJ QbB
    # QJ: joggle input instead of merging facets
    # QbB: scale input to unit cube centered at the origin

    # try each set of qhull_options
    points = np.concatenate((x0[:,None],y0[:,None]),axis=1)
    for i,opt in enumerate(['Qt Qbb Qc Qz','Qt Qc QbB','QJ QbB']):
        try:
            triangle = scipy.spatial.Delaunay(points.data, qhull_options=opt)
        except scipy.spatial.qhull.QhullError:
            pass
        else:
            return (i+1,triangle)

    # if still errors: set triangle as an empty list
    triangle = []
    return (None,triangle)

# PURPOSE: read and interpolate MERRA-2 hybrid firn corrections
def interpolate_merra_hybrid(base_dir, EPSG, REGION, tdec, X, Y,
    VERSION='v1', VARIABLE='FAC', SIGMA=1.5, FILL_VALUE=None,
    EXTRAPOLATE=False, GZIP=False):
<<<<<<< HEAD

    #-- suffix if compressed
    suffix = '.gz' if GZIP else ''
    #-- set the input netCDF4 file for the variable of interest
    if VARIABLE in ('FAC','cum_smb_anomaly','SMB_a','height','h_a'):
        args = (VERSION,REGION.lower(),suffix)
        hybrid_file = 'gsfc_fdm_{0}_{1}.nc{2}'.format(*args)
    elif VARIABLE in ('smb','SMB','Me','Ra','Sn-Ev'):
        args = (VERSION,REGION.lower(),suffix)
        hybrid_file = 'gsfc_fdm_smb_{0}_{1}.nc{2}'.format(*args)
=======
    """
    Reads and interpolates MERRA-2 hybrid variables

    Parameters
    ----------
    base_dir: str
        Working data directory
    EPSG: str or int
        input coordinate reference system
    REGION: str
        MERRA-2 region to interpolate

            - ``ais``: Antarctica
            - ``gris``: Greenland
    tdec: float
        time coordinates to interpolate in year-decimal
    X: float
        x-coordinates to interpolate
    Y: float
        y-coordinates to interpolate
    VERSION: str, default 'v1'
        MERRA-2 hybrid model version
    VARIABLE: str, default 'FAC'
        MERRA-2 hybrid product to interpolate

        - ``FAC``: firn air content
        - ``p_minus_e``: precipitation minus evaporation
        - ``melt``: snowmelt
    SIGMA: float, default 1.5
        Standard deviation for Gaussian kernel
    FILL_VALUE: float or NoneType, default None
        Output fill_value for invalid points

        Default will use fill values from data file
    EXTRAPOLATE: bool, default False
        Create a regression model to extrapolate in time
    GZIP: bool, default False
        netCDF4 file is gzip compressed
    """

    # suffix if compressed
    suffix = '.gz' if GZIP else ''
    # set the input netCDF4 file for the variable of interest
    if VARIABLE in ('FAC','cum_smb_anomaly','SMB_a','height','h_a'):
        args = (VERSION,REGION.lower(),suffix)
        hybrid_file = 'gsfc_fdm_{0}_{1}.nc{2}'.format(*args)
    elif VARIABLE in ('smb','SMB','Me','Ra','Ru','Sn-Ev'):
        args = (VERSION,REGION.lower(),suffix)
        hybrid_file = 'gsfc_fdm_smb_{0}_{1}.nc{2}'.format(*args)
    elif VARIABLE in ('Me_a','Ra_a','Ru_a','Sn-Ev_a'):
        args = (VERSION,REGION.lower(),suffix)
        hybrid_file = 'gsfc_fdm_smb_cumul_{0}_{1}.nc{2}'.format(*args)
>>>>>>> 450b8c45
    elif VARIABLE in ('FAC') and (VERSION == 'v0'):
        args = ('FAC',REGION.lower(),suffix)
        hybrid_file = 'gsfc_{0}_{1}.nc{2}'.format(*args)
    elif VARIABLE in ('p_minus_e','melt') and (VERSION == 'v0'):
        args = (VARIABLE,REGION.lower(),suffix)
        hybrid_file = 'm2_hybrid_{0}_cumul_{1}.nc{2}'.format(*args)
<<<<<<< HEAD

    #-- Open the MERRA-2 Hybrid NetCDF file for reading
    if GZIP:
        #-- read as in-memory (diskless) netCDF4 dataset
        with gzip.open(os.path.join(base_dir,hybrid_file),'r') as f:
            fileID = netCDF4.Dataset(uuid.uuid4().hex, memory=f.read())
    else:
        #-- read netCDF4 dataset
        fileID = netCDF4.Dataset(os.path.join(base_dir,hybrid_file), 'r')

    #-- Get data from each netCDF variable and remove singleton dimensions
    fd = {}
    fd[VARIABLE] = np.squeeze(fileID.variables[VARIABLE][:].copy())
    fd['time'] = fileID.variables['time'][:].copy()
    #-- invalid data value
    fv = float(fileID.variables[VARIABLE]._FillValue)
    #-- input shape of MERRA-2 Hybrid firn data
    nt,nx,ny = np.shape(fd[VARIABLE])
    #-- extract x and y coordinate arrays from grids if applicable
    #-- else create meshgrids of coordinate arrays
=======

    # Open the MERRA-2 Hybrid NetCDF file for reading
    if GZIP:
        # read as in-memory (diskless) netCDF4 dataset
        with gzip.open(os.path.join(base_dir,hybrid_file),'r') as f:
            fileID = netCDF4.Dataset(uuid.uuid4().hex, memory=f.read())
    else:
        # read netCDF4 dataset
        fileID = netCDF4.Dataset(os.path.join(base_dir,hybrid_file), 'r')

    # Get data from each netCDF variable and remove singleton dimensions
    fd = {}
    # time is year decimal at time step 5 days
    time_step = 5.0/365.25
    # data at first time step for calculating anomalies
    z0 = fileID.variables[VARIABLE][0,:,:].copy()
    # if extrapolating data: read the full dataset
    # if simply interpolating with fill values: reduce to a subset
    if EXTRAPOLATE:
        # read time variables
        fd['time'] = fileID.variables['time'][:].copy()
        # read full dataset and remove singleton dimensions
        fd[VARIABLE] = np.squeeze(fileID.variables[VARIABLE][:].copy())
    else:
        # reduce grids to time period of input buffered by time steps
        tmin = np.min(tdec) - 2.0*time_step
        tmax = np.max(tdec) + 2.0*time_step
        # find indices to times
        nt, = fileID.variables['time'].shape
        f = scipy.interpolate.interp1d(fileID.variables['time'][:],
            np.arange(nt), kind='nearest', bounds_error=False,
            fill_value=(0,nt))
        imin,imax = f((tmin,tmax)).astype(np.int64)
        # read reduced time variables
        fd['time'] = fileID.variables['time'][imin:imax+1].copy()
        # read reduced dataset and remove singleton dimensions
        fd[VARIABLE] = np.squeeze(fileID.variables[VARIABLE][imin:imax+1,:,:])
    # invalid data value
    fv = np.float64(fileID.variables[VARIABLE]._FillValue)
    # input shape of MERRA-2 Hybrid firn data
    nt,nx,ny = np.shape(fd[VARIABLE])
    # extract x and y coordinate arrays from grids if applicable
    # else create meshgrids of coordinate arrays
>>>>>>> 450b8c45
    if (np.ndim(fileID.variables['x'][:]) == 2):
        xg = fileID.variables['x'][:].copy()
        yg = fileID.variables['y'][:].copy()
        fd['x'],fd['y'] = (xg[:,0],yg[0,:])
    else:
        fd['x'] = fileID.variables['x'][:].copy()
        fd['y'] = fileID.variables['y'][:].copy()
        xg,yg = np.meshgrid(fd['x'],fd['y'],indexing='ij')
<<<<<<< HEAD
    #-- close the NetCDF files
=======
    # close the NetCDF files
>>>>>>> 450b8c45
    fileID.close()

    # indices of specified ice mask
    i,j = np.nonzero(fd[VARIABLE][0,:,:] != fv)
    # create mask object for interpolating data
    fd['mask'] = np.zeros((nx,ny))
    fd['mask'][i,j] = 1.0

    # use a gaussian filter to smooth mask
    gs = {}
    gs['mask'] = scipy.ndimage.gaussian_filter(fd['mask'], SIGMA,
        mode='constant', cval=0)
    # indices of smoothed ice mask
    ii,jj = np.nonzero(np.ceil(gs['mask']) == 1.0)
    # use a gaussian filter to smooth each firn field
    gs[VARIABLE] = np.ma.zeros((nt,nx,ny), fill_value=fv)
    gs[VARIABLE].mask = np.zeros((nt,nx,ny), dtype=bool)
    for t in range(nt):
        # replace fill values before smoothing data
        temp1 = np.zeros((nx,ny))
        # reference to first firn field (z0)
        temp1[i,j] = fd[VARIABLE][t,i,j] - z0[i,j]
        # smooth firn field
        temp2 = scipy.ndimage.gaussian_filter(temp1, SIGMA,
            mode='constant', cval=0)
        # scale output smoothed firn field
        gs[VARIABLE].data[t,ii,jj] = temp2[ii,jj]/gs['mask'][ii,jj]
        # replace valid firn values with original
        gs[VARIABLE].data[t,i,j] = temp1[i,j]
        # set mask variables for time
        gs[VARIABLE].mask[t,:,:] = (gs['mask'] == 0.0)

<<<<<<< HEAD
    #-- convert projection from input coordinates (EPSG) to model coordinates
=======
    # convert projection from input coordinates (EPSG) to model coordinates
>>>>>>> 450b8c45
    MODEL_EPSG = set_projection(REGION)
    crs1 = pyproj.CRS.from_string(EPSG)
    crs2 = pyproj.CRS.from_string(MODEL_EPSG)
    transformer = pyproj.Transformer.from_crs(crs1, crs2, always_xy=True)
<<<<<<< HEAD
    #-- calculate projected coordinates of input coordinates
=======
    # calculate projected coordinates of input coordinates
>>>>>>> 450b8c45
    ix,iy = transformer.transform(X, Y)

    # check that input points are within convex hull of smoothed model points
    v,triangle = find_valid_triangulation(xg[ii,jj],yg[ii,jj])
    # check if there is a valid triangulation
    if v:
        # check where points are within the complex hull of the triangulation
        interp_points = np.concatenate((ix[:,None],iy[:,None]),axis=1)
        valid = (triangle.find_simplex(interp_points) >= 0)
    else:
        # Check ix and iy against the bounds of x and y
        valid = (ix >= fd['x'].min()) & (ix <= fd['x'].max()) & \
            (iy >= fd['y'].min()) & (iy <= fd['y'].max())

    # output interpolated arrays of variable
    npts = len(tdec)
    interp_data = np.ma.zeros((npts),fill_value=fv)
<<<<<<< HEAD
    #-- interpolation mask of invalid values
    interp_data.mask = np.ones((npts),dtype=bool)
    #-- type designating algorithm used (1: interpolate, 2: backward, 3:forward)
=======
    # interpolation mask of invalid values
    interp_data.mask = np.ones((npts),dtype=bool)
    # type designating algorithm used (1: interpolate, 2: backward, 3:forward)
>>>>>>> 450b8c45
    interp_data.interpolation = np.zeros_like(tdec,dtype=np.uint8)

    # time cutoff allowing for close time interpolation
    time_cutoff = (fd['time'].min() - time_step, fd['time'].max() + time_step)
    # find days that can be interpolated
    if np.any((tdec >= time_cutoff[0]) & (tdec <= time_cutoff[1]) & valid):
        # indices of dates for interpolated days
        ind, = np.nonzero((tdec >= time_cutoff[0]) &
            (tdec <= time_cutoff[1]) & valid)
        # create an interpolator for firn height or air content
        RGI = scipy.interpolate.RegularGridInterpolator(
            (fd['time'],fd['x'],fd['y']), gs[VARIABLE].data,
            bounds_error=False, fill_value=None)
        # create an interpolator for input mask
        MI = scipy.interpolate.RegularGridInterpolator(
            (fd['time'],fd['x'],fd['y']), gs[VARIABLE].mask,
            bounds_error=False, fill_value=None)
        # interpolate to points
        interp_data.data[ind] = RGI.__call__(np.c_[tdec[ind],ix[ind],iy[ind]])
        interp_data.mask[ind] = MI.__call__(np.c_[tdec[ind],ix[ind],iy[ind]])
        # set interpolation type (1: interpolated)
        interp_data.interpolation[ind] = 1

    # time cutoff without close time interpolation
    time_cutoff = (fd['time'].min(), fd['time'].max())
    # check if needing to extrapolate backwards in time
    count = np.count_nonzero((tdec < time_cutoff[0]) & valid)
    if (count > 0) and EXTRAPOLATE:
        # indices of dates before firn model
        ind, = np.nonzero((tdec < time_cutoff[0]) & valid)
        # calculate a regression model for calculating values
        # read first 10 years of data to create regression model
        N = np.int64(10.0/time_step)
        # spatially interpolate variable to coordinates
        T = np.zeros((N))
        DATA = np.zeros((count,N))
        MASK = np.zeros((count,N))
        # create interpolated time series for calculating regression model
        for k in range(N):
            # time at k
            T[k] = fd['time'][k]
            # spatially interpolate variable and mask
            f1 = scipy.interpolate.RectBivariateSpline(fd['x'], fd['y'],
                gs[VARIABLE].data[k,:,:], kx=1, ky=1)
            f2 = scipy.interpolate.RectBivariateSpline(fd['x'], fd['y'],
                gs[VARIABLE].mask[k,:,:], kx=1, ky=1)
            # create numpy masked array of interpolated values
            DATA[:,k] = f1.ev(ix[ind],iy[ind])
            MASK[:,k] = f2.ev(ix[ind],iy[ind])
        # calculate regression model
        for n,v in enumerate(ind):
            interp_data.data[v] = regress_model(T, DATA[n,:], tdec[v], ORDER=2,
                CYCLES=[0.25,0.5,1.0,2.0,4.0,5.0], RELATIVE=T[0])
        # mask any invalid points
        interp_data.mask[ind] = np.any(MASK, axis=1)
        # set interpolation type (2: extrapolated backward)
        interp_data.interpolation[ind] = 2

    # check if needing to extrapolate forward in time
    count = np.count_nonzero((tdec > time_cutoff[1]) & valid)
    if (count > 0) and EXTRAPOLATE:
        # indices of dates after firn model
        ind, = np.nonzero((tdec > time_cutoff[1]) & valid)
        # calculate a regression model for calculating values
        # read last 10 years of data to create regression model
        N = np.int64(10.0/time_step)
        # spatially interpolate variable to coordinates
        T = np.zeros((N))
        DATA = np.zeros((count,N))
        MASK = np.zeros((count,N))
        # create interpolated time series for calculating regression model
        for k in range(N):
            kk = nt - N + k
            # time at kk
            T[k] = fd['time'][kk]
            # spatially interpolate variable and mask
            f1 = scipy.interpolate.RectBivariateSpline(fd['x'], fd['y'],
                gs[VARIABLE].data[kk,:,:], kx=1, ky=1)
            f2 = scipy.interpolate.RectBivariateSpline(fd['x'], fd['y'],
                gs[VARIABLE].mask[kk,:,:], kx=1, ky=1)
            # create numpy masked array of interpolated values
            DATA[:,k] = f1.ev(ix[ind],iy[ind])
            MASK[:,k] = f2.ev(ix[ind],iy[ind])
        # calculate regression model
        for n,v in enumerate(ind):
            interp_data.data[v] = regress_model(T, DATA[n,:], tdec[v], ORDER=2,
                CYCLES=[0.25,0.5,1.0,2.0,4.0,5.0], RELATIVE=T[-1])
        # mask any invalid points
        interp_data.mask[ind] = np.any(MASK, axis=1)
        # set interpolation type (3: extrapolated forward)
        interp_data.interpolation[ind] = 3

    # complete mask if any invalid in data
    invalid, = np.nonzero((interp_data.data == interp_data.fill_value) |
        np.isnan(interp_data.data))
    interp_data.mask[invalid] = True
    # replace fill value if specified
    if FILL_VALUE:
        interp_data.fill_value = FILL_VALUE
        interp_data.data[interp_data.mask] = interp_data.fill_value

    # return the interpolated values
    return interp_data<|MERGE_RESOLUTION|>--- conflicted
+++ resolved
@@ -1,11 +1,7 @@
 #!/usr/bin/env python
 u"""
 merra_hybrid_interp.py
-<<<<<<< HEAD
-Written by Tyler Sutterley (02/2021)
-=======
 Written by Tyler Sutterley (02/2023)
->>>>>>> 450b8c45
 Interpolates and extrapolates MERRA-2 hybrid variables to times and coordinates
 
 MERRA-2 Hybrid firn model outputs provided by Brooke Medley at GSFC
@@ -48,14 +44,11 @@
     regress_model.py: models a time series using least-squares regression
 
 UPDATE HISTORY:
-<<<<<<< HEAD
-=======
     Updated 02/2023: close in time extrapolations with regular grid interpolator
     Updated 08/2022: updated docstrings to numpy documentation format
     Updated 11/2021: don't attempt triangulation if large number of points
     Updated 05/2021: set bounds error to false when reducing temporal range
     Updated 04/2021: can reduce input dataset to a temporal subset
->>>>>>> 450b8c45
     Updated 02/2021: added new MERRA2-hybrid v1.1 variables
         added gzip compression option
     Updated 01/2021: using conversion protocols following pyproj-2 updates
@@ -72,12 +65,7 @@
 import re
 import gzip
 import uuid
-<<<<<<< HEAD
-import pyproj
-import netCDF4
-=======
 import warnings
->>>>>>> 450b8c45
 import numpy as np
 import scipy.spatial
 import scipy.ndimage
@@ -185,18 +173,6 @@
 def interpolate_merra_hybrid(base_dir, EPSG, REGION, tdec, X, Y,
     VERSION='v1', VARIABLE='FAC', SIGMA=1.5, FILL_VALUE=None,
     EXTRAPOLATE=False, GZIP=False):
-<<<<<<< HEAD
-
-    #-- suffix if compressed
-    suffix = '.gz' if GZIP else ''
-    #-- set the input netCDF4 file for the variable of interest
-    if VARIABLE in ('FAC','cum_smb_anomaly','SMB_a','height','h_a'):
-        args = (VERSION,REGION.lower(),suffix)
-        hybrid_file = 'gsfc_fdm_{0}_{1}.nc{2}'.format(*args)
-    elif VARIABLE in ('smb','SMB','Me','Ra','Sn-Ev'):
-        args = (VERSION,REGION.lower(),suffix)
-        hybrid_file = 'gsfc_fdm_smb_{0}_{1}.nc{2}'.format(*args)
-=======
     """
     Reads and interpolates MERRA-2 hybrid variables
 
@@ -249,35 +225,12 @@
     elif VARIABLE in ('Me_a','Ra_a','Ru_a','Sn-Ev_a'):
         args = (VERSION,REGION.lower(),suffix)
         hybrid_file = 'gsfc_fdm_smb_cumul_{0}_{1}.nc{2}'.format(*args)
->>>>>>> 450b8c45
     elif VARIABLE in ('FAC') and (VERSION == 'v0'):
         args = ('FAC',REGION.lower(),suffix)
         hybrid_file = 'gsfc_{0}_{1}.nc{2}'.format(*args)
     elif VARIABLE in ('p_minus_e','melt') and (VERSION == 'v0'):
         args = (VARIABLE,REGION.lower(),suffix)
         hybrid_file = 'm2_hybrid_{0}_cumul_{1}.nc{2}'.format(*args)
-<<<<<<< HEAD
-
-    #-- Open the MERRA-2 Hybrid NetCDF file for reading
-    if GZIP:
-        #-- read as in-memory (diskless) netCDF4 dataset
-        with gzip.open(os.path.join(base_dir,hybrid_file),'r') as f:
-            fileID = netCDF4.Dataset(uuid.uuid4().hex, memory=f.read())
-    else:
-        #-- read netCDF4 dataset
-        fileID = netCDF4.Dataset(os.path.join(base_dir,hybrid_file), 'r')
-
-    #-- Get data from each netCDF variable and remove singleton dimensions
-    fd = {}
-    fd[VARIABLE] = np.squeeze(fileID.variables[VARIABLE][:].copy())
-    fd['time'] = fileID.variables['time'][:].copy()
-    #-- invalid data value
-    fv = float(fileID.variables[VARIABLE]._FillValue)
-    #-- input shape of MERRA-2 Hybrid firn data
-    nt,nx,ny = np.shape(fd[VARIABLE])
-    #-- extract x and y coordinate arrays from grids if applicable
-    #-- else create meshgrids of coordinate arrays
-=======
 
     # Open the MERRA-2 Hybrid NetCDF file for reading
     if GZIP:
@@ -321,7 +274,6 @@
     nt,nx,ny = np.shape(fd[VARIABLE])
     # extract x and y coordinate arrays from grids if applicable
     # else create meshgrids of coordinate arrays
->>>>>>> 450b8c45
     if (np.ndim(fileID.variables['x'][:]) == 2):
         xg = fileID.variables['x'][:].copy()
         yg = fileID.variables['y'][:].copy()
@@ -330,11 +282,7 @@
         fd['x'] = fileID.variables['x'][:].copy()
         fd['y'] = fileID.variables['y'][:].copy()
         xg,yg = np.meshgrid(fd['x'],fd['y'],indexing='ij')
-<<<<<<< HEAD
-    #-- close the NetCDF files
-=======
     # close the NetCDF files
->>>>>>> 450b8c45
     fileID.close()
 
     # indices of specified ice mask
@@ -367,20 +315,12 @@
         # set mask variables for time
         gs[VARIABLE].mask[t,:,:] = (gs['mask'] == 0.0)
 
-<<<<<<< HEAD
-    #-- convert projection from input coordinates (EPSG) to model coordinates
-=======
     # convert projection from input coordinates (EPSG) to model coordinates
->>>>>>> 450b8c45
     MODEL_EPSG = set_projection(REGION)
     crs1 = pyproj.CRS.from_string(EPSG)
     crs2 = pyproj.CRS.from_string(MODEL_EPSG)
     transformer = pyproj.Transformer.from_crs(crs1, crs2, always_xy=True)
-<<<<<<< HEAD
-    #-- calculate projected coordinates of input coordinates
-=======
     # calculate projected coordinates of input coordinates
->>>>>>> 450b8c45
     ix,iy = transformer.transform(X, Y)
 
     # check that input points are within convex hull of smoothed model points
@@ -398,15 +338,9 @@
     # output interpolated arrays of variable
     npts = len(tdec)
     interp_data = np.ma.zeros((npts),fill_value=fv)
-<<<<<<< HEAD
-    #-- interpolation mask of invalid values
-    interp_data.mask = np.ones((npts),dtype=bool)
-    #-- type designating algorithm used (1: interpolate, 2: backward, 3:forward)
-=======
     # interpolation mask of invalid values
     interp_data.mask = np.ones((npts),dtype=bool)
     # type designating algorithm used (1: interpolate, 2: backward, 3:forward)
->>>>>>> 450b8c45
     interp_data.interpolation = np.zeros_like(tdec,dtype=np.uint8)
 
     # time cutoff allowing for close time interpolation
