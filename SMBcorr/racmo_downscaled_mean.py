#!/usr/bin/env python
u"""
racmo_downscaled_mean.py
<<<<<<< HEAD
Written by Tyler Sutterley (02/2021)
Calculates the temporal mean of downscaled RACMO surface mass balance products
=======
Written by Tyler Sutterley (10/2022)
Calculates the temporal mean of downscaled RACMO
surface mass balance products
>>>>>>> 450b8c45

COMMAND LINE OPTIONS:
    --help: list the command line options
    --directory=X: set the base data directory
    --version=X: Downscaled RACMO Version
        1.0: RACMO2.3/XGRN11
        2.0: RACMO2.3p2/XGRN11
        3.0: RACMO2.3p2/FGRN055
        4.0: RACMO2.3p2/FGRN055
    --product: RACMO product to calculate
        SMB: Surface Mass Balance
        PRECIP: Precipitation
        RUNOFF: Melt Water Runoff
        SNOWMELT: Snowmelt
        REFREEZE: Melt Water Refreeze
    --mean: Start and end year of mean (separated by commas)
    -G, --gzip: Input netCDF data files are compressed
    -M X, --mode=X: Permission mode of directories and files created
    -V, --verbose: Verbose output of netCDF4 variables

PROGRAM DEPENDENCIES:
    time.py: utilities for calculating time operations

UPDATE HISTORY:
<<<<<<< HEAD
=======
    Updated 10/2022: added version 4.0 (RACMO2.3p2 for 1958-2022 from FGRN055)
    Updated 08/2022: updated docstrings to numpy documentation format
>>>>>>> 450b8c45
    Updated 02/2021: using argparse to set parameters
    Forked 09/2019 from downscaled_mean_netcdf.py
    Updated 07/2019: added version 3.0 (RACMO2.3p2 for 1958-2018 from FGRN055)
    Updated 06/2018: using python3 compatible octal and input
    Updated 11/2017: added version 2.0 (RACMO2.3p2 for 1958-2016)
    Updated 02/2017: using getopt to set base directory
    Written 11/2016
"""
from __future__ import print_function

import sys
import os
import re
import uuid
import gzip
<<<<<<< HEAD
import netCDF4
import argparse
=======
import argparse
import warnings
>>>>>>> 450b8c45
import numpy as np
from datetime import date
import SMBcorr.time

<<<<<<< HEAD
#-- data product longnames
=======
# attempt imports
try:
    import netCDF4
except (AttributeError, ImportError, ModuleNotFoundError) as exc:
    warnings.filterwarnings("module")
    warnings.warn("netCDF4 not available", ImportWarning)
try:
    import pyproj
except (AttributeError, ImportError, ModuleNotFoundError) as exc:
    warnings.filterwarnings("module")
    warnings.warn("pyproj not available", ImportWarning)
try:
    from sklearn.neighbors import KDTree, BallTree
except (AttributeError, ImportError, ModuleNotFoundError) as exc:
    warnings.filterwarnings("module")
    warnings.warn("scikit-learn not available", ImportWarning)
# ignore warnings
warnings.filterwarnings("ignore")

# data product longnames
>>>>>>> 450b8c45
longname = {}
longname['SMB'] = 'Surface Mass Balance'
longname['PRECIP'] = 'Precipitation'
longname['RUNOFF'] = 'Runoff'
longname['SNOWMELT'] = 'Snowmelt'
longname['REFREEZE'] = 'Melt Water Refreeze'
# netcdf variable names
input_products = {}
input_products['SMB'] = 'SMB_rec'
input_products['PRECIP'] = 'precip'
input_products['RUNOFF'] = 'runoff'
input_products['SNOWMELT'] = 'snowmelt'
input_products['REFREEZE'] = 'refreeze'

# PURPOSE: get the dimensions for the input data matrices
def get_dimensions(input_dir, VERSION, PRODUCT, GZIP=False):
    """Get the total dimensions of the input data

    Parameters
    ----------
    input_dir: str
        Working data directory
    VERSION: str
        Downscaled RACMO Version
    VARIABLE: str
        RACMO product to run

            - ``SMB``: Surface Mass Balance
            - ``PRECIP``: Precipitation
            - ``RUNOFF``: Melt Water Runoff
            - ``SNOWMELT``: Snowmelt
            - ``REFREEZE``: Melt Water Refreeze
    GZIP: bool, default False
        netCDF data files are compressed
    """
    # names within netCDF4 files
    VARIABLE = input_products[PRODUCT]
    # variable of interest
    if PRODUCT in ('SMB','PRECIP') and (VERSION == '2.0'):
        VARNAME = VARIABLE
    else:
        VARNAME = '{0}corr'.format(VARIABLE)
    # if reading yearly files or compressed files
    if VERSION in ('1.0','4.0'):
        # find input files
        pattern = r'{0}.(\d+).BN_(.*?).MM.nc(\.gz)?'.format(VARIABLE)
        rx = re.compile(pattern, re.VERBOSE)
        infiles = sorted([f for f in os.listdir(input_dir) if rx.match(f)])
        nt = 12*len(infiles)
        # read netCDF file for dataset (could also set memory=None)
        if GZIP:
            # read bytes from compressed file
            fd = gzip.open(os.path.join(input_dir,infiles[0]),'rb')
            # read netCDF file for dataset from bytes
            fileID = netCDF4.Dataset(uuid.uuid4().hex,mode='r',memory=fd.read())
        else:
            fileID = netCDF4.Dataset(os.path.join(input_dir,infiles[0]), mode='r')
        # shape of the input data matrix
        nm,ny,nx = fileID.variables[VARIABLE].shape
        fileID.close()
    elif VERSION in ('2.0','3.0'):
        # if reading bytes from compressed file or netcdf file directly
        gz = '.gz' if GZIP else ''
        # input dataset for variable
        file_format = {}
        file_format['2.0'] = '{0}.1958-2016.BN_RACMO2.3p2_FGRN11_GrIS.MM.nc{1}'
        file_format['3.0'] = '{0}.1958-2016.BN_RACMO2.3p2_FGRN055_GrIS.MM.nc{1}'
        f = file_format[VERSION].format(VARIABLE.lower(),gz)
        if GZIP:
            # read bytes from compressed file
            fd = gzip.open(os.path.join(input_dir,f),'rb')
            # read netCDF file for dataset from bytes
            fileID = netCDF4.Dataset(uuid.uuid4().hex,mode='r',memory=fd.read())
        else:
            # read netCDF file for dataset (could also set memory=None)
            fileID = netCDF4.Dataset(os.path.join(input_dir,f), mode='r')
        # shape of the input data matrix
        nt,ny,nx = fileID.variables[VARNAME].shape
        fd.close() if GZIP else fileID.close()
    # return the data dimensions
    return (nt,ny,nx)

<<<<<<< HEAD
#-- PURPOSE: read individual yearly netcdf files and calculate mean over period
def yearly_file_mean(input_dir,VERSION,PRODUCT,START,END,GZIP):
    #-- names within netCDF4 files
=======
# PURPOSE: read individual yearly netcdf files and calculate mean over period
def yearly_file_mean(input_dir, VERSION, PRODUCT, START, END, GZIP=False):
    """Read individual yearly netcdf files and calculate mean

    Parameters
    ----------
    input_dir: str
        Working data directory
    VERSION: str
        Downscaled RACMO Version
    PRODUCT: str
        RACMO product to run

            - ``SMB``: Surface Mass Balance
            - ``PRECIP``: Precipitation
            - ``RUNOFF``: Melt Water Runoff
            - ``SNOWMELT``: Snowmelt
            - ``REFREEZE``: Melt Water Refreeze
    START: int
        Starting year to run
    END: int
        Ending year to run
    GZIP: bool, default False
        netCDF data files are compressed
    """
    # names within netCDF4 files
>>>>>>> 450b8c45
    VARIABLE = input_products[PRODUCT]
    # regular expression operator for finding variables
    regex = re.compile(VARIABLE, re.VERBOSE | re.IGNORECASE)
    # find input files for years of interest
    regex_years = '|'.join('{0:4d}'.format(Y) for Y in range(START,END+1))
    pattern = r'{0}.({1}).BN_(.*?).MM.nc(\.gz)?'.format(VARIABLE,regex_years)
    rx = re.compile(pattern, re.VERBOSE | re.IGNORECASE)
    input_files = sorted([fi for fi in os.listdir(input_dir) if rx.match(fi)])
    # number of input files
    n_files = len(input_files)
    # input dimensions and counter variable
    # get dimensions for input VERSION
    nt,ny,nx = get_dimensions(input_dir,VERSION,PRODUCT,GZIP=GZIP)
    # create counter variable
    c = 0
    # allocate for all data
    dinput = {}
    dinput['LON'] = np.zeros((ny,nx))
    dinput['LAT'] = np.zeros((ny,nx))
    dinput['x'] = np.zeros((nx))
    dinput['y'] = np.zeros((ny))
    dinput['MASK'] = np.zeros((ny,nx),dtype=np.int8)
    # calculate total
    dinput[VARIABLE] = np.zeros((ny,nx))
<<<<<<< HEAD
    #-- date in year-decimal form
    tdec = np.zeros((nt))
=======
    # date in year-decimal form
    tdec = np.zeros((nt))

    # if reading bytes from compressed file or netcdf file directly
    gz = '.gz' if GZIP else ''
    # input area file with ice mask and model topography
    if (VERSION == '4.0'):
        f1 = 'Icemask_Topo_Iceclasses_lon_lat_average_1km_GrIS.nc{0}'.format(gz)
        if GZIP:
            # read bytes from compressed file
            fd = gzip.open(os.path.join(input_dir,f1),'rb')
            # read netCDF file for topography and ice classes from bytes
            fileID = netCDF4.Dataset(uuid.uuid4().hex, mode='r', memory=fd.read())
        else:
            # read netCDF file for topography and ice classes
            fileID = netCDF4.Dataset(os.path.join(input_dir,f1), mode='r')
        # Getting the data from each netCDF variable
        dinput['LON'] = np.array(fileID.variables['LON'][:,:])
        dinput['LAT'] = np.array(fileID.variables['LAT'][:,:])
        dinput['x'] = np.array(fileID.variables['x'][:])
        dinput['y'] = np.array(fileID.variables['y'][:])
        promicemask = np.array(fileID.variables['Promicemask'][:,:])
        topography = np.array(fileID.variables['Topography'][:,:])
        # close the compressed file objects
        fd.close() if GZIP else fileID.close()
        # find ice sheet points from promicemask that valid
        ii,jj = np.nonzero((promicemask >= 1) & (promicemask <= 3))
        dinput['MASK'] = np.zeros((ny,nx),dtype=np.int8)
        dinput['MASK'][ii,jj] = 1
>>>>>>> 450b8c45

    # for each file of interest
    for t in range(n_files):
        # Open the NetCDF file for reading
        fileID = netCDF4.Dataset(os.path.join(input_dir,input_files[t]), 'r')
<<<<<<< HEAD
        #-- Getting the data from each netCDF variable
        dinput['LON'][:,:] = fileID.variables['LON'][:,:].copy()
        dinput['LAT'][:,:] = fileID.variables['LAT'][:,:].copy()
        dinput['x'][:] = fileID.variables['x'][:].copy()
        dinput['y'][:] = fileID.variables['y'][:].copy()
        dinput['MASK'][:,:] = fileID.variables['icemask'][:,:].astype(np.int8)
        #-- calculate dates from delta times
        delta_time = fileID.variables['time'][:].copy()
        date_string = fileID.variables['time'].units
        epoch,to_secs = SMBcorr.time.parse_date_string(date_string)
        #-- calculate time array in Julian days
        JD = SMBcorr.time.convert_delta_time(delta_time*to_secs, epoch1=epoch,
            epoch2=(1858,11,17,0,0,0), scale=1.0/86400.0) + 2400000.5
        #-- for each month
        for m in range(12):
            #-- convert from Julian days to calendar dates
            YY,MM,DD,hh,mm,ss = SMBcorr.time.convert_julian(JD[c])
            #-- calculate time in year-decimal
            tdec[c] = SMBcorr.time.convert_calendar_decimal(YY,MM,
                day=DD,hour=hh,minute=mm,second=ss)
            #-- read product of interest and add to total
            dinput[VARIABLE] += fileID.variables[VARIABLE][m,:,:].copy()
            #-- add to counter
=======
        # Getting the data from each netCDF variable
        if (VERSION == '1.0'):
            dinput['LON'][:,:] = fileID.variables['LON'][:,:].copy()
            dinput['LAT'][:,:] = fileID.variables['LAT'][:,:].copy()
            dinput['x'][:] = fileID.variables['x'][:].copy()
            dinput['y'][:] = fileID.variables['y'][:].copy()
            dinput['MASK'][:,:] = fileID.variables['icemask'][:,:].astype(np.int8)
        # calculate dates from delta times
        delta_time = fileID.variables['time'][:].copy()
        date_string = fileID.variables['time'].units
        epoch,to_secs = SMBcorr.time.parse_date_string(date_string)
        # calculate time array in Julian days
        JD = SMBcorr.time.convert_delta_time(delta_time*to_secs, epoch1=epoch,
            epoch2=(1858,11,17,0,0,0), scale=1.0/86400.0) + 2400000.5
        # for each month
        for m in range(12):
            # convert from Julian days to calendar dates
            YY,MM,DD,hh,mm,ss = SMBcorr.time.convert_julian(JD[m],
                format='tuple')
            # calculate time in year-decimal
            tdec[c] = SMBcorr.time.convert_calendar_decimal(YY,MM,
                day=DD,hour=hh,minute=mm,second=ss)
            # find variable of interest
            ncvar, = [v for v in fileID.variables.keys() if regex.match(v)]
            # read product of interest and add to total
            dinput[VARIABLE] += fileID.variables[ncvar][m,:,:].copy()
            # add to counter
>>>>>>> 450b8c45
            c += 1
        # close the NetCDF file
        fileID.close()

<<<<<<< HEAD
    #-- calculate mean time over period
    dinput['TIME'] = np.mean(tdec)
    #-- convert from total to mean
    dinput[VARIABLE] /= np.float(c)
=======
    # calculate mean time over period
    dinput['TIME'] = np.mean(tdec)
    # convert from total to mean
    dinput[VARIABLE] /= np.float64(c)
>>>>>>> 450b8c45

    # return the mean variables
    return dinput

<<<<<<< HEAD
#-- PURPOSE: read compressed netCDF4 files and calculate mean over period
def compressed_file_mean(input_dir,VERSION,PRODUCT,START,END,GZIP):
    #-- names within netCDF4 files
=======
# PURPOSE: read compressed netCDF4 files and calculate mean over period
def compressed_file_mean(input_dir, VERSION, PRODUCT, START, END, GZIP=False):
    """Read compressed netCDF4 files and calculate mean

    Parameters
    ----------
    input_dir: str
        Working data directory
    VERSION: str
        Downscaled RACMO Version
    PRODUCT: str
        RACMO product to run

            - ``SMB``: Surface Mass Balance
            - ``PRECIP``: Precipitation
            - ``RUNOFF``: Melt Water Runoff
            - ``SNOWMELT``: Snowmelt
            - ``REFREEZE``: Melt Water Refreeze
    START: int
        Starting year to run
    END: int
        Ending year to run
    GZIP: bool, default False
        netCDF data files are compressed
    """
    # names within netCDF4 files
>>>>>>> 450b8c45
    VARIABLE = input_products[PRODUCT]
    # variable of interest
    if (PRODUCT == 'SMB') or ((PRODUCT == 'PRECIP') and (VERSION == '2.0')):
        VARNAME = VARIABLE
    else:
        VARNAME = '{0}corr'.format(VARIABLE)

    # if reading bytes from compressed file or netcdf file directly
    gz = '.gz' if GZIP else ''
    # allocate for all data
    dinput = {}

    # input area file with ice mask and model topography
    f1 = 'Icemask_Topo_Iceclasses_lon_lat_average_1km_GrIS.nc{0}'.format(gz)
    if GZIP:
        # read bytes from compressed file
        fd = gzip.open(os.path.join(input_dir,f1),'rb')
        # read netCDF file for topography and ice classes from bytes
        fileID = netCDF4.Dataset(uuid.uuid4().hex, mode='r', memory=fd.read())
    else:
        # read netCDF file for topography and ice classes
        fileID = netCDF4.Dataset(os.path.join(input_dir,f1), mode='r')
    # Getting the data from each netCDF variable
    dinput['LON'] = np.array(fileID.variables['LON'][:,:])
    dinput['LAT'] = np.array(fileID.variables['LAT'][:,:])
    dinput['x'] = np.array(fileID.variables['x'][:])
    dinput['y'] = np.array(fileID.variables['y'][:])
    promicemask = np.array(fileID.variables['Promicemask'][:,:])
    topography = np.array(fileID.variables['Topography'][:,:])
    # close the compressed file objects
    fd.close() if GZIP else fileID.close()

    # file format for each version
    file_format = {}
    file_format['2.0'] = '{0}.1958-2016.BN_RACMO2.3p2_FGRN11_GrIS.MM.nc{1}'
    file_format['3.0'] = '{0}.1958-2018.BN_RACMO2.3p2_FGRN055_GrIS.MM.nc{1}'

    # input dataset for variable
    f2 = file_format[VERSION].format(VARIABLE.lower(),gz)
    if GZIP:
        # read bytes from compressed file
        fd = gzip.open(os.path.join(input_dir,f2),'rb')
        # read netCDF file for dataset from bytes
        fileID = netCDF4.Dataset(uuid.uuid4().hex, mode='r', memory=fd.read())
    else:
        # read netCDF file for dataset (could also set memory=None)
        fileID = netCDF4.Dataset(os.path.join(input_dir,f2), mode='r')
    # shape of the input data matrix
    nt,ny,nx = fileID.variables[VARNAME].shape

    # find ice sheet points from promicemask that valid
    ii,jj = np.nonzero((promicemask >= 1) & (promicemask <= 3))
    dinput['MASK'] = np.zeros((ny,nx),dtype=np.int8)
    dinput['MASK'][ii,jj] = 1

<<<<<<< HEAD
    #-- calculate dates from delta times
    #-- Months since 1958-01-15 at 00:00:00
    delta_time = fileID.variables['time'][:].copy()
    date_string = fileID.variables['time'].units
    epoch,to_secs = SMBcorr.time.parse_date_string(date_string)
    #-- calculate time array in Julian days
    JD = SMBcorr.time.convert_delta_time(delta_time*to_secs, epoch1=epoch,
        epoch2=(1858,11,17,0,0,0), scale=1.0/86400.0) + 2400000.5
    #-- convert from Julian days to calendar dates
    YY,MM,DD,hh,mm,ss = SMBcorr.time.convert_julian(JD)
    #-- calculate time in year-decimal
    tdec = SMBcorr.time.convert_calendar_decimal(YY,MM,
        day=DD,hour=hh,minute=mm,second=ss)

    #-- calculate total
=======
    # calculate dates from delta times
    # Months since 1958-01-15 at 00:00:00
    delta_time = fileID.variables['time'][:].copy()
    date_string = fileID.variables['time'].units
    epoch,to_secs = SMBcorr.time.parse_date_string(date_string)
    # calculate time array in Julian days
    JD = SMBcorr.time.convert_delta_time(delta_time*to_secs, epoch1=epoch,
        epoch2=(1858,11,17,0,0,0), scale=1.0/86400.0) + 2400000.5
    # convert from Julian days to calendar dates
    YY,MM,DD,hh,mm,ss = SMBcorr.time.convert_julian(JD, format='tuple')
    # calculate time in year-decimal
    tdec = SMBcorr.time.convert_calendar_decimal(YY,MM,
        day=DD,hour=hh,minute=mm,second=ss)

    # calculate total
>>>>>>> 450b8c45
    dinput[VARNAME] = np.zeros((ny,nx))
    # find indices for dates of interest
    indices, = np.nonzero((tdec >= START) & (tdec < END+1))
    c = np.count_nonzero((tdec >= START) & (tdec < END+1))
    for t in indices:
        # read product of interest and add to total
        dinput[VARNAME] += fileID.variables[VARNAME][t,:,:].copy()
<<<<<<< HEAD
    #-- convert from total to mean
    dinput[VARNAME] /= np.float(c),
    #-- calculate mean time over period
=======
    # convert from total to mean
    dinput[VARNAME] /= np.float64(c),
    # calculate mean time over period
>>>>>>> 450b8c45
    dinput['TIME'] = np.mean(tdec[indices])

    # close the compressed file objects
    fd.close() if GZIP else fileID.close()
    # return the mean variables
    return dinput

# PURPOSE: write RACMO downscaled data to netCDF4
def ncdf_racmo(dinput, FILENAME=None, UNITS=None, LONGNAME=None, VARNAME=None,
    LONNAME=None, LATNAME=None, XNAME=None, YNAME=None, TIMENAME=None,
    MASKNAME=None, TIME_UNITS='years', TIME_LONGNAME='Date_in_Decimal_Years',
    TITLE = None, CLOBBER = False, VERBOSE=False):

    # setting NetCDF clobber attribute
    if CLOBBER:
        clobber = 'w'
    else:
        clobber = 'a'

    # opening NetCDF file for writing
    # Create the NetCDF file
    fileID = netCDF4.Dataset(FILENAME, clobber, format="NETCDF4")

    # Dimensions of parameters
    n_time = 1 if (np.ndim(dinput[TIMENAME]) == 0) else len(dinput[TIMENAME])
    # Defining the NetCDF dimensions
    fileID.createDimension(XNAME, len(dinput[XNAME]))
    fileID.createDimension(YNAME, len(dinput[YNAME]))
    fileID.createDimension(TIMENAME, n_time)

    # python dictionary with netCDF4 variables
    nc = {}

    # defining the NetCDF variables
    nc[XNAME] = fileID.createVariable(XNAME, dinput[XNAME].dtype, (XNAME,))
    nc[YNAME] = fileID.createVariable(YNAME, dinput[YNAME].dtype, (YNAME,))
    nc[TIMENAME] = fileID.createVariable(TIMENAME, dinput[TIMENAME].dtype,
        (TIMENAME,))
    nc[LONNAME] = fileID.createVariable(LONNAME, dinput[LONNAME].dtype,
        (YNAME,XNAME,))
    nc[LATNAME] = fileID.createVariable(LATNAME, dinput[LATNAME].dtype,
        (YNAME,XNAME,))
    nc[MASKNAME] = fileID.createVariable(MASKNAME, dinput[MASKNAME].dtype,
        (YNAME,XNAME,), fill_value=0, zlib=True)
    if (n_time > 1):
        nc[VARNAME] = fileID.createVariable(VARNAME, dinput[VARNAME].dtype,
            (TIMENAME,YNAME,XNAME,), zlib=True)
    else:
        nc[VARNAME] = fileID.createVariable(VARNAME, dinput[VARNAME].dtype,
            (YNAME,XNAME,), zlib=True)

    # filling NetCDF variables
    for key,val in dinput.items():
        nc[key][:] = val.copy()

    # Defining attributes for longitude and latitude
    nc[LONNAME].long_name = 'longitude'
    nc[LONNAME].units = 'degrees_east'
    nc[LATNAME].long_name = 'latitude'
    nc[LATNAME].units = 'degrees_north'
    # Defining attributes for x and y coordinates
    nc[XNAME].long_name = 'easting'
    nc[XNAME].units = 'meters'
    nc[YNAME].long_name = 'northing'
    nc[YNAME].units = 'meters'
    # Defining attributes for dataset
    nc[VARNAME].long_name = LONGNAME
    nc[VARNAME].units = UNITS
    nc[MASKNAME].long_name = 'mask'
    # Defining attributes for date
    nc[TIMENAME].long_name = TIME_LONGNAME
    nc[TIMENAME].units = TIME_UNITS
    # global variable of NetCDF file
    fileID.TITLE = TITLE
    fileID.date_created = date.isoformat(date.today())

    # Output NetCDF structure information
    if VERBOSE:
        print(FILENAME)
        print(list(fileID.variables.keys()))

    # Closing the NetCDF file
    fileID.close()

# PURPOSE: calculate RACMO mean data over a polar stereographic grid
def racmo_downscaled_mean(base_dir, VERSION, PRODUCT,
    RANGE=[1961,1990], GZIP=False, VERBOSE=False, MODE=0o775):
    """
    Calculates the temporal mean of downscaled RACMO
    surface mass balance products

    Parameters
    ----------
    base_dir: str
        Working data directory
    VERSION: str
        Downscaled RACMO Version

            - ``1.0``: RACMO2.3/XGRN11
            - ``2.0``: RACMO2.3p2/XGRN11
            - ``3.0``: RACMO2.3p2/FGRN055
    PRODUCT: str
        RACMO product to calculate

            - ``SMB``: Surface Mass Balance
            - ``PRECIP``: Precipitation
            - ``RUNOFF``: Melt Water Runoff
            - ``SNOWMELT``: Snowmelt
            - ``REFREEZE``: Melt Water Refreeze
    RANGE: list, default [1961,1990]
        Start and end year of mean
    GZIP: bool, default False
        netCDF data files are compressed
    VERBOSE: bool, default False
        Verbose output of netCDF4 variables
    MODE: oct, default 0o775
        Permission mode of directories and files created
    """

    # Full Directory Setup
    DIRECTORY = 'SMB1km_v{0}'.format(VERSION)

    # versions 1 and 4 are in separate files for each year
    if (VERSION == '1.0'):
        RACMO_MODEL = ['XGRN11','2.3']
        VARNAME = input_products[PRODUCT]
        SUBDIRECTORY = '{0}_v{1}'.format(VARNAME,VERSION)
<<<<<<< HEAD
        input_dir = os.path.join(base_dir, 'RACMO', DIRECTORY, SUBDIRECTORY)
        dinput = yearly_file_mean(input_dir, VERSION, PRODUCT,
            RANGE[0], RANGE[1], GZIP)
=======
        input_dir = os.path.join(base_dir, DIRECTORY, SUBDIRECTORY)
        dinput = yearly_file_mean(input_dir, VERSION, PRODUCT,
            RANGE[0], RANGE[1], GZIP=GZIP)
>>>>>>> 450b8c45
    elif (VERSION == '2.0'):
        RACMO_MODEL = ['XGRN11','2.3p2']
        var = input_products[PRODUCT]
        VARNAME = var if PRODUCT in ('SMB','PRECIP') else '{0}corr'.format(var)
<<<<<<< HEAD
        input_dir = os.path.join(base_dir, 'RACMO', DIRECTORY)
        dinput = compressed_file_mean(input_dir, VERSION, PRODUCT,
            RANGE[0], RANGE[1], GZIP)
=======
        input_dir = os.path.join(base_dir, DIRECTORY)
        dinput = compressed_file_mean(input_dir, VERSION, PRODUCT,
            RANGE[0], RANGE[1], GZIP=GZIP)
>>>>>>> 450b8c45
    elif (VERSION == '3.0'):
        RACMO_MODEL = ['FGRN055','2.3p2']
        var = input_products[PRODUCT]
        VARNAME = var if (PRODUCT == 'SMB') else '{0}corr'.format(var)
<<<<<<< HEAD
        input_dir = os.path.join(base_dir, 'RACMO', DIRECTORY)
        dinput = compressed_file_mean(input_dir, VERSION, PRODUCT,
            RANGE[0], RANGE[1], GZIP)
=======
        input_dir = os.path.join(base_dir, DIRECTORY)
        dinput = compressed_file_mean(input_dir, VERSION, PRODUCT,
            RANGE[0], RANGE[1], GZIP=GZIP)
    elif (VERSION == '4.0'):
        RACMO_MODEL = ['FGRN055','2.3p2']
        var = input_products[PRODUCT]
        VARNAME = var if (PRODUCT == 'SMB') else '{0}corr'.format(var)
        input_dir = os.path.join(base_dir, DIRECTORY)
        dinput = yearly_file_mean(input_dir, VERSION, PRODUCT,
            RANGE[0], RANGE[1], GZIP=GZIP)
>>>>>>> 450b8c45

    # output mean as netCDF4 file
    arg = (RACMO_MODEL[0],RACMO_MODEL[1],VERSION,PRODUCT,RANGE[0],RANGE[1])
    mean_file = '{0}_RACMO{1}_DS1km_v{2}_{3}_Mean_{4:4d}-{5:4d}.nc'.format(*arg)
    ncdf_racmo(dinput, FILENAME=os.path.join(input_dir,mean_file), UNITS='mmWE',
        LONGNAME=longname[PRODUCT], VARNAME=VARNAME, LONNAME='LON',
        LATNAME='LAT', XNAME='x', YNAME='y', TIMENAME='TIME', MASKNAME='MASK',
        TITLE='Mean_downscaled_field', CLOBBER=True, VERBOSE=VERBOSE)
    # change the permission mode
    os.chmod(os.path.join(input_dir,mean_file), MODE)

<<<<<<< HEAD
#-- Main program that calls racmo_downscaled_mean()
def main():
    #-- Read the system arguments listed after the program
    parser = argparse.ArgumentParser(
        description="""Calculates the temporal mean of downscaled
            RACMO surface mass balance products
            """
    )
    #-- command line parameters
    #-- working data directory
    parser.add_argument('--directory','-D',
        type=lambda p: os.path.abspath(os.path.expanduser(p)),
        default=os.getcwd(),
        help='Working data directory')
    #-- Downscaled version
    #-- 1.0: RACMO2.3/XGRN11
    #-- 2.0: RACMO2.3p2/XGRN11
    #-- 3.0: RACMO2.3p2/FGRN055
    parser.add_argument('--version','-v',
        type=str, default='3.0', choices=['1.0','2.0','3.0'],
        help='Downscaled RACMO Version')
    #-- Products to calculate cumulative
    parser.add_argument('--product','-p',
        type=str, nargs='+', default=['SMB'],
        choices=input_products.keys(),
        help='RACMO product to calculate')
    #-- start and end years to run for mean
    parser.add_argument('--mean','-m',
        metavar=('START','END'), type=int, nargs=2,
        default=[1961,1990],
        help='Start and end year range for mean')
    #-- netCDF4 files are gzip compressed
    parser.add_argument('--gzip','-G',
        default=False, action='store_true',
        help='netCDF4 file is locally gzip compressed')
    #-- verbose output of processing run
    #-- print information about each input and output file
    parser.add_argument('--verbose','-V',
        default=False, action='store_true',
        help='Verbose output of run')
    #-- permissions mode of the local directories and files (number in octal)
    parser.add_argument('--mode','-M',
        type=lambda x: int(x,base=8), default=0o775,
        help='Permission mode of directories and files')
    args = parser.parse_args()

    #-- run program for each input product
    for PRODUCT in args.product:
        #-- run downscaled cumulative program with parameters
=======
# PURPOSE: create argument parser
def arguments():
    parser = argparse.ArgumentParser(
        description="""Calculates the temporal mean of downscaled
            RACMO surface mass balance products
            """
    )
    # command line parameters
    # working data directory
    parser.add_argument('--directory','-D',
        type=lambda p: os.path.abspath(os.path.expanduser(p)),
        default=os.getcwd(),
        help='Working data directory')
    # Downscaled version
    # 1.0: RACMO2.3/XGRN11
    # 2.0: RACMO2.3p2/XGRN11
    # 3.0: RACMO2.3p2/FGRN055
    # 4.0: RACMO2.3p2/FGRN055
    parser.add_argument('--version','-v',
        type=str, default='4.0', choices=['1.0','2.0','3.0','4.0'],
        help='Downscaled RACMO Version')
    # Products to calculate cumulative
    parser.add_argument('--product','-p',
        metavar='PRODUCT', type=str, nargs='+',
        default=['SMB'], choices=input_products.keys(),
        help='RACMO product to calculate')
    # start and end years to run for mean
    parser.add_argument('--mean','-m',
        metavar=('START','END'), type=int, nargs=2,
        default=[1961,1990],
        help='Start and end year range for mean')
    # netCDF4 files are gzip compressed
    parser.add_argument('--gzip','-G',
        default=False, action='store_true',
        help='netCDF4 file is locally gzip compressed')
    # verbose output of processing run
    # print information about each input and output file
    parser.add_argument('--verbose','-V',
        default=False, action='store_true',
        help='Verbose output of run')
    # permissions mode of the local directories and files (number in octal)
    parser.add_argument('--mode','-M',
        type=lambda x: int(x,base=8), default=0o775,
        help='Permission mode of directories and files')
    # return the parser
    return parser

# Main program that calls racmo_downscaled_mean()
def main():
    # Read the system arguments listed after the program
    parser = arguments()
    args = parser.parse_args()

    # run program for each input product
    for PRODUCT in args.product:
        # run downscaled cumulative program with parameters
>>>>>>> 450b8c45
        racmo_downscaled_mean(args.directory, args.version, PRODUCT,
            RANGE=args.mean, GZIP=args.gzip, VERBOSE=args.verbose,
            MODE=args.mode)

<<<<<<< HEAD
#-- run main program
=======
# run main program
>>>>>>> 450b8c45
if __name__ == '__main__':
    main()<|MERGE_RESOLUTION|>--- conflicted
+++ resolved
@@ -1,14 +1,9 @@
 #!/usr/bin/env python
 u"""
 racmo_downscaled_mean.py
-<<<<<<< HEAD
-Written by Tyler Sutterley (02/2021)
-Calculates the temporal mean of downscaled RACMO surface mass balance products
-=======
 Written by Tyler Sutterley (10/2022)
 Calculates the temporal mean of downscaled RACMO
 surface mass balance products
->>>>>>> 450b8c45
 
 COMMAND LINE OPTIONS:
     --help: list the command line options
@@ -33,11 +28,8 @@
     time.py: utilities for calculating time operations
 
 UPDATE HISTORY:
-<<<<<<< HEAD
-=======
     Updated 10/2022: added version 4.0 (RACMO2.3p2 for 1958-2022 from FGRN055)
     Updated 08/2022: updated docstrings to numpy documentation format
->>>>>>> 450b8c45
     Updated 02/2021: using argparse to set parameters
     Forked 09/2019 from downscaled_mean_netcdf.py
     Updated 07/2019: added version 3.0 (RACMO2.3p2 for 1958-2018 from FGRN055)
@@ -53,20 +45,12 @@
 import re
 import uuid
 import gzip
-<<<<<<< HEAD
-import netCDF4
-import argparse
-=======
 import argparse
 import warnings
->>>>>>> 450b8c45
 import numpy as np
 from datetime import date
 import SMBcorr.time
 
-<<<<<<< HEAD
-#-- data product longnames
-=======
 # attempt imports
 try:
     import netCDF4
@@ -87,7 +71,6 @@
 warnings.filterwarnings("ignore")
 
 # data product longnames
->>>>>>> 450b8c45
 longname = {}
 longname['SMB'] = 'Surface Mass Balance'
 longname['PRECIP'] = 'Precipitation'
@@ -170,11 +153,6 @@
     # return the data dimensions
     return (nt,ny,nx)
 
-<<<<<<< HEAD
-#-- PURPOSE: read individual yearly netcdf files and calculate mean over period
-def yearly_file_mean(input_dir,VERSION,PRODUCT,START,END,GZIP):
-    #-- names within netCDF4 files
-=======
 # PURPOSE: read individual yearly netcdf files and calculate mean over period
 def yearly_file_mean(input_dir, VERSION, PRODUCT, START, END, GZIP=False):
     """Read individual yearly netcdf files and calculate mean
@@ -201,7 +179,6 @@
         netCDF data files are compressed
     """
     # names within netCDF4 files
->>>>>>> 450b8c45
     VARIABLE = input_products[PRODUCT]
     # regular expression operator for finding variables
     regex = re.compile(VARIABLE, re.VERBOSE | re.IGNORECASE)
@@ -226,10 +203,6 @@
     dinput['MASK'] = np.zeros((ny,nx),dtype=np.int8)
     # calculate total
     dinput[VARIABLE] = np.zeros((ny,nx))
-<<<<<<< HEAD
-    #-- date in year-decimal form
-    tdec = np.zeros((nt))
-=======
     # date in year-decimal form
     tdec = np.zeros((nt))
 
@@ -259,37 +232,11 @@
         ii,jj = np.nonzero((promicemask >= 1) & (promicemask <= 3))
         dinput['MASK'] = np.zeros((ny,nx),dtype=np.int8)
         dinput['MASK'][ii,jj] = 1
->>>>>>> 450b8c45
 
     # for each file of interest
     for t in range(n_files):
         # Open the NetCDF file for reading
         fileID = netCDF4.Dataset(os.path.join(input_dir,input_files[t]), 'r')
-<<<<<<< HEAD
-        #-- Getting the data from each netCDF variable
-        dinput['LON'][:,:] = fileID.variables['LON'][:,:].copy()
-        dinput['LAT'][:,:] = fileID.variables['LAT'][:,:].copy()
-        dinput['x'][:] = fileID.variables['x'][:].copy()
-        dinput['y'][:] = fileID.variables['y'][:].copy()
-        dinput['MASK'][:,:] = fileID.variables['icemask'][:,:].astype(np.int8)
-        #-- calculate dates from delta times
-        delta_time = fileID.variables['time'][:].copy()
-        date_string = fileID.variables['time'].units
-        epoch,to_secs = SMBcorr.time.parse_date_string(date_string)
-        #-- calculate time array in Julian days
-        JD = SMBcorr.time.convert_delta_time(delta_time*to_secs, epoch1=epoch,
-            epoch2=(1858,11,17,0,0,0), scale=1.0/86400.0) + 2400000.5
-        #-- for each month
-        for m in range(12):
-            #-- convert from Julian days to calendar dates
-            YY,MM,DD,hh,mm,ss = SMBcorr.time.convert_julian(JD[c])
-            #-- calculate time in year-decimal
-            tdec[c] = SMBcorr.time.convert_calendar_decimal(YY,MM,
-                day=DD,hour=hh,minute=mm,second=ss)
-            #-- read product of interest and add to total
-            dinput[VARIABLE] += fileID.variables[VARIABLE][m,:,:].copy()
-            #-- add to counter
-=======
         # Getting the data from each netCDF variable
         if (VERSION == '1.0'):
             dinput['LON'][:,:] = fileID.variables['LON'][:,:].copy()
@@ -317,31 +264,18 @@
             # read product of interest and add to total
             dinput[VARIABLE] += fileID.variables[ncvar][m,:,:].copy()
             # add to counter
->>>>>>> 450b8c45
             c += 1
         # close the NetCDF file
         fileID.close()
 
-<<<<<<< HEAD
-    #-- calculate mean time over period
-    dinput['TIME'] = np.mean(tdec)
-    #-- convert from total to mean
-    dinput[VARIABLE] /= np.float(c)
-=======
     # calculate mean time over period
     dinput['TIME'] = np.mean(tdec)
     # convert from total to mean
     dinput[VARIABLE] /= np.float64(c)
->>>>>>> 450b8c45
 
     # return the mean variables
     return dinput
 
-<<<<<<< HEAD
-#-- PURPOSE: read compressed netCDF4 files and calculate mean over period
-def compressed_file_mean(input_dir,VERSION,PRODUCT,START,END,GZIP):
-    #-- names within netCDF4 files
-=======
 # PURPOSE: read compressed netCDF4 files and calculate mean over period
 def compressed_file_mean(input_dir, VERSION, PRODUCT, START, END, GZIP=False):
     """Read compressed netCDF4 files and calculate mean
@@ -368,7 +302,6 @@
         netCDF data files are compressed
     """
     # names within netCDF4 files
->>>>>>> 450b8c45
     VARIABLE = input_products[PRODUCT]
     # variable of interest
     if (PRODUCT == 'SMB') or ((PRODUCT == 'PRECIP') and (VERSION == '2.0')):
@@ -424,23 +357,6 @@
     dinput['MASK'] = np.zeros((ny,nx),dtype=np.int8)
     dinput['MASK'][ii,jj] = 1
 
-<<<<<<< HEAD
-    #-- calculate dates from delta times
-    #-- Months since 1958-01-15 at 00:00:00
-    delta_time = fileID.variables['time'][:].copy()
-    date_string = fileID.variables['time'].units
-    epoch,to_secs = SMBcorr.time.parse_date_string(date_string)
-    #-- calculate time array in Julian days
-    JD = SMBcorr.time.convert_delta_time(delta_time*to_secs, epoch1=epoch,
-        epoch2=(1858,11,17,0,0,0), scale=1.0/86400.0) + 2400000.5
-    #-- convert from Julian days to calendar dates
-    YY,MM,DD,hh,mm,ss = SMBcorr.time.convert_julian(JD)
-    #-- calculate time in year-decimal
-    tdec = SMBcorr.time.convert_calendar_decimal(YY,MM,
-        day=DD,hour=hh,minute=mm,second=ss)
-
-    #-- calculate total
-=======
     # calculate dates from delta times
     # Months since 1958-01-15 at 00:00:00
     delta_time = fileID.variables['time'][:].copy()
@@ -456,7 +372,6 @@
         day=DD,hour=hh,minute=mm,second=ss)
 
     # calculate total
->>>>>>> 450b8c45
     dinput[VARNAME] = np.zeros((ny,nx))
     # find indices for dates of interest
     indices, = np.nonzero((tdec >= START) & (tdec < END+1))
@@ -464,15 +379,9 @@
     for t in indices:
         # read product of interest and add to total
         dinput[VARNAME] += fileID.variables[VARNAME][t,:,:].copy()
-<<<<<<< HEAD
-    #-- convert from total to mean
-    dinput[VARNAME] /= np.float(c),
-    #-- calculate mean time over period
-=======
     # convert from total to mean
     dinput[VARNAME] /= np.float64(c),
     # calculate mean time over period
->>>>>>> 450b8c45
     dinput['TIME'] = np.mean(tdec[indices])
 
     # close the compressed file objects
@@ -600,37 +509,20 @@
         RACMO_MODEL = ['XGRN11','2.3']
         VARNAME = input_products[PRODUCT]
         SUBDIRECTORY = '{0}_v{1}'.format(VARNAME,VERSION)
-<<<<<<< HEAD
-        input_dir = os.path.join(base_dir, 'RACMO', DIRECTORY, SUBDIRECTORY)
-        dinput = yearly_file_mean(input_dir, VERSION, PRODUCT,
-            RANGE[0], RANGE[1], GZIP)
-=======
         input_dir = os.path.join(base_dir, DIRECTORY, SUBDIRECTORY)
         dinput = yearly_file_mean(input_dir, VERSION, PRODUCT,
             RANGE[0], RANGE[1], GZIP=GZIP)
->>>>>>> 450b8c45
     elif (VERSION == '2.0'):
         RACMO_MODEL = ['XGRN11','2.3p2']
         var = input_products[PRODUCT]
         VARNAME = var if PRODUCT in ('SMB','PRECIP') else '{0}corr'.format(var)
-<<<<<<< HEAD
-        input_dir = os.path.join(base_dir, 'RACMO', DIRECTORY)
-        dinput = compressed_file_mean(input_dir, VERSION, PRODUCT,
-            RANGE[0], RANGE[1], GZIP)
-=======
         input_dir = os.path.join(base_dir, DIRECTORY)
         dinput = compressed_file_mean(input_dir, VERSION, PRODUCT,
             RANGE[0], RANGE[1], GZIP=GZIP)
->>>>>>> 450b8c45
     elif (VERSION == '3.0'):
         RACMO_MODEL = ['FGRN055','2.3p2']
         var = input_products[PRODUCT]
         VARNAME = var if (PRODUCT == 'SMB') else '{0}corr'.format(var)
-<<<<<<< HEAD
-        input_dir = os.path.join(base_dir, 'RACMO', DIRECTORY)
-        dinput = compressed_file_mean(input_dir, VERSION, PRODUCT,
-            RANGE[0], RANGE[1], GZIP)
-=======
         input_dir = os.path.join(base_dir, DIRECTORY)
         dinput = compressed_file_mean(input_dir, VERSION, PRODUCT,
             RANGE[0], RANGE[1], GZIP=GZIP)
@@ -641,7 +533,6 @@
         input_dir = os.path.join(base_dir, DIRECTORY)
         dinput = yearly_file_mean(input_dir, VERSION, PRODUCT,
             RANGE[0], RANGE[1], GZIP=GZIP)
->>>>>>> 450b8c45
 
     # output mean as netCDF4 file
     arg = (RACMO_MODEL[0],RACMO_MODEL[1],VERSION,PRODUCT,RANGE[0],RANGE[1])
@@ -653,57 +544,6 @@
     # change the permission mode
     os.chmod(os.path.join(input_dir,mean_file), MODE)
 
-<<<<<<< HEAD
-#-- Main program that calls racmo_downscaled_mean()
-def main():
-    #-- Read the system arguments listed after the program
-    parser = argparse.ArgumentParser(
-        description="""Calculates the temporal mean of downscaled
-            RACMO surface mass balance products
-            """
-    )
-    #-- command line parameters
-    #-- working data directory
-    parser.add_argument('--directory','-D',
-        type=lambda p: os.path.abspath(os.path.expanduser(p)),
-        default=os.getcwd(),
-        help='Working data directory')
-    #-- Downscaled version
-    #-- 1.0: RACMO2.3/XGRN11
-    #-- 2.0: RACMO2.3p2/XGRN11
-    #-- 3.0: RACMO2.3p2/FGRN055
-    parser.add_argument('--version','-v',
-        type=str, default='3.0', choices=['1.0','2.0','3.0'],
-        help='Downscaled RACMO Version')
-    #-- Products to calculate cumulative
-    parser.add_argument('--product','-p',
-        type=str, nargs='+', default=['SMB'],
-        choices=input_products.keys(),
-        help='RACMO product to calculate')
-    #-- start and end years to run for mean
-    parser.add_argument('--mean','-m',
-        metavar=('START','END'), type=int, nargs=2,
-        default=[1961,1990],
-        help='Start and end year range for mean')
-    #-- netCDF4 files are gzip compressed
-    parser.add_argument('--gzip','-G',
-        default=False, action='store_true',
-        help='netCDF4 file is locally gzip compressed')
-    #-- verbose output of processing run
-    #-- print information about each input and output file
-    parser.add_argument('--verbose','-V',
-        default=False, action='store_true',
-        help='Verbose output of run')
-    #-- permissions mode of the local directories and files (number in octal)
-    parser.add_argument('--mode','-M',
-        type=lambda x: int(x,base=8), default=0o775,
-        help='Permission mode of directories and files')
-    args = parser.parse_args()
-
-    #-- run program for each input product
-    for PRODUCT in args.product:
-        #-- run downscaled cumulative program with parameters
-=======
 # PURPOSE: create argument parser
 def arguments():
     parser = argparse.ArgumentParser(
@@ -760,15 +600,10 @@
     # run program for each input product
     for PRODUCT in args.product:
         # run downscaled cumulative program with parameters
->>>>>>> 450b8c45
         racmo_downscaled_mean(args.directory, args.version, PRODUCT,
             RANGE=args.mean, GZIP=args.gzip, VERBOSE=args.verbose,
             MODE=args.mode)
 
-<<<<<<< HEAD
-#-- run main program
-=======
 # run main program
->>>>>>> 450b8c45
 if __name__ == '__main__':
     main()