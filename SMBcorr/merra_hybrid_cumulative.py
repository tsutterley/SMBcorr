#!/usr/bin/env python
u"""
merra_hybrid_cumulative.py
<<<<<<< HEAD
Written by Tyler Sutterley (02/2021)
Calculates cumulative anomalies of MERRA-2 hybrid surface mass balance products
    MERRA-2 Hybrid model outputs provided by Brooke Medley at GSFC

CALLING SEQUENCE:
    python merra_hybrid_cumulative.py --directory <path> --region gris \
        --mean 1980 1995 --product p_minus_e
=======
Written by Tyler Sutterley (02/2023)
Reads MERRA-2 hybrid datafiles to calculate cumulative anomalies in
    derived surface mass balance products
MERRA-2 Hybrid model outputs provided by Brooke Medley at GSFC

CALLING SEQUENCE:
    python merra_hybrid_cumulative.py --directory <path> --region gris \
        --mean 1980 1995
>>>>>>> 450b8c45

COMMAND LINE OPTIONS:
    -D X, --directory X: Working data directory
    -R X, --region X: Region to calculate (gris, ais)
<<<<<<< HEAD
    --mean: Start and end year of mean
    --product: MERRA-2 hybrid product to calculate
        p_minus_e: Precipitation minus Evaporation
        melt: Snowmelt
    -G, --gzip: netCDF4 file is locally gzip compressed
=======
    -v X, --version X: Version of firn model to calculate
        v0
        v1
        v1.0
        v1.1
        v1.2
        v1.2.1
    --mean: Start and end year of mean
    -G, --gzip: netCDF4 file is locally gzip compressed
    -V, --verbose: Output information for each output file
>>>>>>> 450b8c45
    -M X, --mode X: Local permissions mode of the directories and files

PYTHON DEPENDENCIES:
    numpy: Scientific Computing Tools For Python
        https://numpy.org
        https://numpy.org/doc/stable/user/numpy-for-matlab-users.html
    netCDF4: Python interface to the netCDF C library
         https://unidata.github.io/netcdf4-python/netCDF4/index.html

UPDATE HISTORY:
<<<<<<< HEAD
    Updated 02/2021: using argparse to set parameters
=======
    Updated 02/2023: new doi for Medley (2022) Cryosphere paper
    Updated 10/2022: add Greenland and Antarctic versions v1.2.1
    Updated 05/2022: use argparse descriptions within sphinx documentation
    Updated 12/2021: added GSFC MERRA-2 Hybrid Greenland v1.2
        can use variable loglevels for verbose output
    Updated 10/2021: using python logging for handling verbose output
    Updated 08/2021: output areas to file if applicable
        add verbose option to print input and output file information
        additionally output surface mass balance anomalies
    Updated 02/2021: using argparse to set parameters
        read and write for all available variables in a file
>>>>>>> 450b8c45
        added gzip compression option
    Written 10/2019
"""
from __future__ import print_function

import os
import re
import gzip
import time
import uuid
<<<<<<< HEAD
import netCDF4
import argparse
import numpy as np

#-- PURPOSE: read and interpolate MERRA-2 hybrid surface mass balance variables
def merra_hybrid_cumulative(base_dir, REGION, VERSION, VARIABLE='p_minus_e',
    RANGE=None, GZIP=False, MODE=0o775):

    #-- set the input netCDF4 file for the variable of interest
    suffix = '.gz' if GZIP else ''
    if VARIABLE in ('p_minus_e','melt') and (VERSION == 'v0'):
        args = (REGION.lower(),suffix)
        hybrid_file = 'm2_hybrid_p_minus_e_melt_{0}.nc{1}'.format(*args)

    #-- Open the MERRA-2 Hybrid NetCDF file for reading
    if GZIP:
        #-- read as in-memory (diskless) netCDF4 dataset
        with gzip.open(os.path.join(base_dir,hybrid_file),'r') as f:
            fileID = netCDF4.Dataset(uuid.uuid4().hex, memory=f.read())
    else:
        #-- read netCDF4 dataset
        fileID = netCDF4.Dataset(os.path.join(base_dir,hybrid_file), 'r')

    #-- Get data from each netCDF variable and remove singleton dimensions
=======
import logging
import argparse
import warnings
import numpy as np

# attempt imports
try:
    import netCDF4
except (AttributeError, ImportError, ModuleNotFoundError) as exc:
    warnings.filterwarnings("module")
    warnings.warn("netCDF4 not available", ImportWarning)
# ignore warnings
warnings.filterwarnings("ignore")

# PURPOSE: calculate cumulative anomalies in MERRA-2 hybrid
# surface mass balance variables
def merra_hybrid_cumulative(base_dir, REGION, VERSION,
    RANGE=None, GZIP=False, MODE=0o775):
    """
    Calculates cumulative anomalies of MERRA-2 hybrid
    surface mass balance products

    Parameters
    ----------
    base_dir: str
        Working data directory
    REGION: str
        MERRA-2 region to interpolate

            - ``ais``: Antarctica
            - ``gris``: Greenland
    VERSION: str
        MERRA-2 hybrid model version
    RANGE: list
        Start and end year for mean
    GZIP: bool, default False
        netCDF4 file is gzip compressed
    VERBOSE: bool, default False
        Verbose output of netCDF4 variables
    MODE: oct, default 0o775
        Permission mode of directories and files created
    """

    # MERRA-2 hybrid directory
    DIRECTORY = os.path.join(base_dir,VERSION)
    # set version parameters
    suffix = '.gz' if GZIP else ''
    if (VERSION == 'v0'):
        # input and output netCDF4 files
        args = (REGION.lower(),suffix)
        hybrid_file = 'm2_hybrid_p_minus_e_melt_{0}.nc{1}'.format(*args)
        output_file = 'm2_hybrid_cumul_{0}.nc{1}'.format(*args)
        # names of variables to read
        VARIABLES = ('p_minus_e','melt')
        AREA = None
        anomaly_flag = '_anomaly'
    elif VERSION in ('v1','v1.0'):
        # input and output netCDF4 files
        MAJOR_VERSION = re.match(r'((v\d+)(\.\d+)?)$',VERSION).group(2)
        args = (MAJOR_VERSION,REGION.lower(),suffix)
        hybrid_file = 'gsfc_fdm_smb_{0}_{1}.nc{2}'.format(*args)
        output_file = 'gsfc_fdm_smb_cumul_{0}_{1}.nc{2}'.format(*args)
        # names of variables to read
        VARIABLES = ('runoff','rainfall','snowfall_minus_sublimation','SMB')
        AREA = None
        # flag to append to output netCDF4 variables
        anomaly_flag = '_anomaly'
    else:
        # input and output netCDF4 files
        FILE_VERSION = VERSION.replace('.','_')
        args = (FILE_VERSION,REGION.lower(),suffix)
        firn_height_file = 'gsfc_fdm_{0}_{1}.nc{2}'.format(*args)
        hybrid_file = 'gsfc_fdm_smb_{0}_{1}.nc{2}'.format(*args)
        output_file = 'gsfc_fdm_smb_cumul_{0}_{1}.nc{2}'.format(*args)
        # names of variables to read
        VARIABLES = ('Me','Ra','Ru','Sn-Ev','SMB')
        AREA = 'iArea' if REGION.lower() in ('gris',) else None
        # flag to append to output netCDF4 variables
        anomaly_flag = '_a'

    # Open the MERRA-2 Hybrid NetCDF file for reading
    if GZIP:
        # read as in-memory (diskless) netCDF4 dataset
        with gzip.open(os.path.join(DIRECTORY,hybrid_file),'r') as f:
            fileID = netCDF4.Dataset(uuid.uuid4().hex, memory=f.read())
    else:
        # read netCDF4 dataset
        fileID = netCDF4.Dataset(os.path.join(DIRECTORY,hybrid_file), 'r')

    # Output NetCDF file information
    logging.info(os.path.join(DIRECTORY,hybrid_file))
    logging.info(list(fileID.variables.keys()))

    # Get data and attribute from each netCDF variable
>>>>>>> 450b8c45
    fd = {}
    attrs = {}
    # input time (year-decimal)
    fd['time'] = fileID.variables['time'][:].copy()
<<<<<<< HEAD
    #-- invalid data value
    fill_value = float(fileID.variables[VARIABLE]._FillValue)
    #-- input shape of MERRA-2 Hybrid firn data
    nt,nx,ny = np.shape(DATA)
    #-- close the NetCDF files
    fileID.close()
    #-- time is year decimal at time step 5 days
=======
    # extract areas from SMB or firn height file
    if AREA and (AREA in fileID.variables):
        fd[AREA] = fileID.variables[AREA][:].copy()
        # get each attribute for area variable if applicable
        attrs[AREA] = {}
        for att_name in ['units','long_name','standard_name']:
            if hasattr(fileID.variables[AREA],att_name):
                attrs[AREA][att_name]=fileID.variables[AREA].getncattr(att_name)
    elif AREA:
        # Open the MERRA-2 Hybrid firn height file for reading
        if GZIP:
            # read as in-memory (diskless) netCDF4 dataset
            with gzip.open(os.path.join(DIRECTORY,firn_height_file),'r') as f:
                fid1 = netCDF4.Dataset(uuid.uuid4().hex, memory=f.read())
        else:
            # read netCDF4 dataset
            fid1 = netCDF4.Dataset(os.path.join(DIRECTORY,firn_height_file), 'r')
        # copy area from firn height file
        fd[AREA] = fid1.variables[AREA][:].copy()
        # get each attribute for area variable if applicable
        attrs[AREA] = {}
        for att_name in ['units','long_name','standard_name']:
            if hasattr(fid1.variables[AREA],att_name):
                attrs[AREA][att_name]=fid1.variables[AREA].getncattr(att_name)
        # close the firn height file
        fid1.close()

    # extract x and y coordinate arrays from grids if applicable
    # else create meshgrids of coordinate arrays
    if (np.ndim(fileID.variables['x'][:]) == 2):
        xg = fileID.variables['x'][:].copy()
        yg = fileID.variables['y'][:].copy()
        fd['x'],fd['y'] = (xg[:,0],yg[0,:])
    else:
        fd['x'] = fileID.variables['x'][:].copy()
        fd['y'] = fileID.variables['y'][:].copy()
        xg,yg = np.meshgrid(fd['x'],fd['y'],indexing='ij')
    # time is year decimal at time step 5 days
>>>>>>> 450b8c45
    time_step = 5.0/365.25
    # calculate mean period for MERRA-2
    tt, = np.nonzero((fd['time'] >= RANGE[0]) & (fd['time'] < (RANGE[1]+1)))

    # for each variable
    for v in VARIABLES:
        # copy data and remove singleton dimensions
        DATA = np.ma.array(fileID.variables[v][:]).squeeze()
        # invalid data value
        DATA.fill_value = np.float64(fileID.variables[v]._FillValue)
        # set masks
        DATA.mask = (DATA.data == DATA.fill_value)
        # get each attribute for variable if applicable
        attrs[v] = {}
        for att_name in ['units','long_name','standard_name','comment']:
            if hasattr(fileID.variables[v],att_name):
                attrs[v][att_name] = fileID.variables[v].getncattr(att_name)
        # input shape of MERRA-2 Hybrid firn data
        nt,nx,ny = np.shape(DATA)

<<<<<<< HEAD
    #-- calculate mean period for MERRA-2
    tt, = np.nonzero((fd['time'] >= RANGE[0]) & (fd['time'] < (RANGE[1]+1)))
    MEAN = np.mean(DATA[tt,:,:], axis=0)

    #-- cumulative mass anomalies calculated by removing mean balance flux
    fd[VARIABLE] = np.full((nt,nx,ny),fill_value)
    CUMULATIVE = np.zeros((valid_count))

    #-- Writing output cumulative anomalies to netcdf file
    for t in range(nt):
        #-- calculating cumulative anomalies for time t
        CUMULATIVE += (DATA[t,i,j] - MEAN[i,j])
        fd[VARIABLE][t,i,j] = CUMULATIVE.copy()

    #-- output MERRA-2 data file for cumulative data
    FILE = 'm2_hybrid_{0}_cumul_{1}.nc'.format(VARIABLE,REGION.lower())
    #-- opening NetCDF file for writing
    fileID = netCDF4.Dataset(os.path.join(base_dir,FILE),'w',format="NETCDF4")

    #-- Defining the NetCDF dimensions
=======
        # cumulative mass anomalies calculated by removing mean balance flux
        # mean of data for variable (converted from yearly rate)
        MEAN = np.mean(DATA.data[tt,:,:]*time_step, axis=0)
        # indices of specified ice mask at the first slice
        i,j = np.nonzero(~DATA.mask[0,:,:])
        valid_count = np.count_nonzero(~DATA.mask[0,:,:])
        # allocate for output variable
        fd[v] = np.ma.zeros((nt,nx,ny),fill_value=DATA.fill_value)
        fd[v].mask = (DATA.mask | np.isnan(DATA.data))
        CUMULATIVE = np.zeros((valid_count))
        # calculate output cumulative anomalies for variable
        for t in range(nt):
            # convert mass flux from yearly rate and
            # calculate cumulative anomalies at time t
            CUMULATIVE += (DATA.data[t,i,j]*time_step - MEAN[i,j])
            fd[v].data[t,i,j] = CUMULATIVE.copy()
        # replace masked values with fill value
        fd[v].data[fd[v].mask] = fd[v].fill_value
    # close the NetCDF files
    fileID.close()

    # Output NetCDF filename
    logging.info(os.path.join(DIRECTORY,output_file))

    # output MERRA-2 data file with cumulative data
    if GZIP:
        # open virtual file object for output
        fileID = netCDF4.Dataset(uuid.uuid4().hex,'w',memory=True,
            format='NETCDF4')
    else:
        # opening NetCDF file for writing
        fileID = netCDF4.Dataset(os.path.join(DIRECTORY,output_file),'w',
            format="NETCDF4")

    # Defining the NetCDF dimensions
>>>>>>> 450b8c45
    fileID.createDimension('x', nx)
    fileID.createDimension('y', ny)
    fileID.createDimension('time', nt)

    # python dictionary with netCDF4 variables
    nc = {}
    # defining the NetCDF variables
    nc['x'] = fileID.createVariable('x', fd['x'].dtype, ('x',))
    nc['y'] = fileID.createVariable('y', fd['y'].dtype, ('y',))
    nc['time'] = fileID.createVariable('time', fd['time'].dtype, ('time',))
    # output area variable
    if AREA:
        nc[AREA] = fileID.createVariable(AREA, fd[AREA].dtype, ('x','y',),
            fill_value=fd[AREA].fill_value, zlib=True)
    # for each output variable
    for v in VARIABLES:
        # append anomaly flag
        var = '{0}{1}'.format(v,anomaly_flag)
        nc[v] = fileID.createVariable(var, fd[v].dtype, ('time','x','y',),
            fill_value=fd[v].fill_value, zlib=True)

    # filling NetCDF variables
    for key,val in fd.items():
        nc[key][:] = val.copy()

    # create variable and attributes for projection
    if REGION in ('gris',):
        crs = fileID.createVariable('Polar_Stereographic',np.byte,())
        crs.standard_name = 'Polar_Stereographic'
        crs.grid_mapping_name = 'polar_stereographic'
        crs.straight_vertical_longitude_from_pole = -45.0
        crs.latitude_of_projection_origin = 90.0
        crs.standard_parallel = 70.0
        crs.scale_factor_at_projection_origin = 1.
        crs.false_easting = 0.0
        crs.false_northing = 0.0
        crs.semi_major_axis = 6378.137
        crs.semi_minor_axis = 6356.752
        crs.inverse_flattening = 298.257223563
        crs.spatial_epsg = '3413'
    elif REGION in ('ais',):
        crs = fileID.createVariable('Polar_Stereographic',np.byte,())
        crs.standard_name = 'Polar_Stereographic'
        crs.grid_mapping_name = 'polar_stereographic'
        crs.straight_vertical_longitude_from_pole = 0.0
        crs.latitude_of_projection_origin = -90.0
        crs.standard_parallel = -71.0
        crs.scale_factor_at_projection_origin = 1.
        crs.false_easting = 0.0
        crs.false_northing = 0.0
        crs.semi_major_axis = 6378.137
        crs.semi_minor_axis = 6356.752
        crs.inverse_flattening = 298.257223563
        crs.spatial_epsg = '3031'

    # Defining attributes for x and y coordinates
    nc['x'].long_name = 'Easting'
    nc['x'].standard_name = 'projection_x_coordinate'
    nc['x'].grid_mapping = 'Polar_Stereographic'
    nc['x'].units = 'meters'
    nc['y'].long_name = 'Northing'
    nc['y'].standard_name = 'projection_y_coordinate'
    nc['y'].grid_mapping = 'Polar_Stereographic'
    nc['y'].units = 'meters'
    # defining attributes for area variable
    if AREA:
        # set area variable attributes
        for att_name,att_val in attrs[AREA].items():
            nc[AREA].setncattr(att_name,att_val)
        # set grid mapping attribute
        nc[AREA].setncattr('grid_mapping','Polar_Stereographic')
    # Defining attributes for variables
    for v in VARIABLES:
        # set variable attributes
        for att_name,att_val in attrs[v].items():
            nc[v].setncattr(att_name,att_val.replace(' per year',''))
        # set grid mapping attribute
        nc[v].setncattr('grid_mapping','Polar_Stereographic')
    # Defining attributes for date
    nc['time'].long_name = 'time, 5-daily resolution'
    nc['time'].units = 'decimal years, 5-daily resolution'
    # global attributes of NetCDF file
    fileID.title = ('Cumulative anomalies in GSFC-FDM{0} variables relative '
        'to {1:4d}-{2:4d}').format(VERSION,RANGE[0],RANGE[1])
    fileID.date_created = time.strftime('%Y-%m-%d',time.localtime())
    fileID.source = 'version {0}'.format(VERSION)
    fileID.references = ("Medley, B., Neumann, T. A., Zwally, H. J., "
        "Smith, B. E., and Stevens, C. M.: Simulations of Firn Processes "
        "over the Greenland and Antarctic Ice Sheets: 1980--2021, "
        "The Cryosphere, https://doi.org/10.5194/tc-16-3971-2022, 2022.")
    fileID.institution = "NASA Goddard Space Flight Center (GSFC)"
    # Output NetCDF file information
    logging.info(list(fileID.variables.keys()))
    # Closing the NetCDF file and getting the buffer object
    nc_buffer = fileID.close()

    # write MERRA-2 data file to gzipped file
    if GZIP:
        # copy bytes to file
        with gzip.open(os.path.join(DIRECTORY,output_file), 'wb') as f:
            f.write(nc_buffer)

<<<<<<< HEAD
    os.chmod(os.path.join(base_dir,FILE), MODE)
=======
    # change the permissions mode
    os.chmod(os.path.join(DIRECTORY,output_file), MODE)

# PURPOSE: create argument parser
def arguments():
    parser = argparse.ArgumentParser(
        description="""Reads MERRA-2 Hybrid datafiles to
            calculate cumulative anomalies in surface
            mass balance products
            """
    )
    # command line parameters
    # working data directory
    parser.add_argument('--directory','-D',
        type=lambda p: os.path.abspath(os.path.expanduser(p)),
        default=os.getcwd(),
        help='Working data directory')
    # region of firn model
    parser.add_argument('--region','-R',
        type=str, default='gris', choices=['gris','ais'],
        help='Region of firn model to calculate')
    # version of firn model
    versions = ['v0','v1','v1.0','v1.1','v1.2','v1.2.1']
    parser.add_argument('--version','-v',
        type=str, default='v1.2.1', choices=versions,
        help='Version of firn model to calculate')
    # start and end years to run for mean
    parser.add_argument('--mean','-m',
        metavar=('START','END'), type=int, nargs=2,
        default=[1980,1995],
        help='Start and end year range for mean')
    # netCDF4 files are gzip compressed
    parser.add_argument('--gzip','-G',
        default=False, action='store_true',
        help='netCDF4 file is locally gzip compressed')
    # print information about each input and output file
    parser.add_argument('--verbose','-V',
        action='count', default=0,
        help='Verbose output of processing run')
    # permissions mode of the local directories and files (number in octal)
    parser.add_argument('--mode','-M',
        type=lambda x: int(x,base=8), default=0o775,
        help='Permission mode of directories and files')
    # return the parser
    return parser
>>>>>>> 450b8c45

# This is the main part of the program that calls the individual functions
def main():
<<<<<<< HEAD
    #-- Read the system arguments listed after the program
    parser = argparse.ArgumentParser(
        description="""Reads MERRA-2 Hybrid datafiles to
            calculate monthly cumulative anomalies in surface
            mass balance products
            """
    )
    #-- command line parameters
    #-- working data directory
    parser.add_argument('--directory','-D',
        type=lambda p: os.path.abspath(os.path.expanduser(p)),
        default=os.getcwd(),
        help='Working data directory')
    #-- region of firn model
    parser.add_argument('--region','-R',
        type=str, default='gris', choices=['gris','ais'],
        help='Region of firn model to calculate')
    #-- version of firn model
    parser.add_argument('--version','-v',
        type=str, default='v1.1', choices=['v0','v1','v1.1'],
        help='Version of firn model to calculate')
    #-- firn model product
    parser.add_argument('--product','-p',
        type=str, nargs='+', default=['p_minus_e','melt'],
        choices=['p_minus_e','melt'],
        help='MERRA-2 Hybrid product')
    #-- start and end years to run for mean
    parser.add_argument('--mean','-m',
        metavar=('START','END'), type=int, nargs=2,
        default=[1980,1995],
        help='Start and end year range for mean')
    #-- netCDF4 files are gzip compressed
    parser.add_argument('--gzip','-G',
        default=False, action='store_true',
        help='netCDF4 file is locally gzip compressed')
    #-- permissions mode of the local directories and files (number in octal)
    parser.add_argument('--mode','-M',
        type=lambda x: int(x,base=8), default=0o775,
        help='Permission mode of directories and files')
    args = parser.parse_args()

    #-- run program for each input product
    for PRODUCT in args.product:
        merra_hybrid_cumulative(args.directory, args.region, args.version,
            VARIABLE=PRODUCT, RANGE=args.mean, GZIP=args.gzip, MODE=args.mode)

#-- run main program
=======
    # Read the system arguments listed after the program
    parser = arguments()
    args,_ = parser.parse_known_args()

    # create logger
    loglevels = [logging.CRITICAL, logging.INFO, logging.DEBUG]
    logging.basicConfig(level=loglevels[args.verbose])

    # run program
    merra_hybrid_cumulative(args.directory, args.region, args.version,
        RANGE=args.mean, GZIP=args.gzip, MODE=args.mode)

# run main program
>>>>>>> 450b8c45
if __name__ == '__main__':
    main()
<|MERGE_RESOLUTION|>--- conflicted
+++ resolved
@@ -1,15 +1,6 @@
 #!/usr/bin/env python
 u"""
 merra_hybrid_cumulative.py
-<<<<<<< HEAD
-Written by Tyler Sutterley (02/2021)
-Calculates cumulative anomalies of MERRA-2 hybrid surface mass balance products
-    MERRA-2 Hybrid model outputs provided by Brooke Medley at GSFC
-
-CALLING SEQUENCE:
-    python merra_hybrid_cumulative.py --directory <path> --region gris \
-        --mean 1980 1995 --product p_minus_e
-=======
 Written by Tyler Sutterley (02/2023)
 Reads MERRA-2 hybrid datafiles to calculate cumulative anomalies in
     derived surface mass balance products
@@ -18,18 +9,10 @@
 CALLING SEQUENCE:
     python merra_hybrid_cumulative.py --directory <path> --region gris \
         --mean 1980 1995
->>>>>>> 450b8c45
 
 COMMAND LINE OPTIONS:
     -D X, --directory X: Working data directory
     -R X, --region X: Region to calculate (gris, ais)
-<<<<<<< HEAD
-    --mean: Start and end year of mean
-    --product: MERRA-2 hybrid product to calculate
-        p_minus_e: Precipitation minus Evaporation
-        melt: Snowmelt
-    -G, --gzip: netCDF4 file is locally gzip compressed
-=======
     -v X, --version X: Version of firn model to calculate
         v0
         v1
@@ -40,7 +23,6 @@
     --mean: Start and end year of mean
     -G, --gzip: netCDF4 file is locally gzip compressed
     -V, --verbose: Output information for each output file
->>>>>>> 450b8c45
     -M X, --mode X: Local permissions mode of the directories and files
 
 PYTHON DEPENDENCIES:
@@ -51,9 +33,6 @@
          https://unidata.github.io/netcdf4-python/netCDF4/index.html
 
 UPDATE HISTORY:
-<<<<<<< HEAD
-    Updated 02/2021: using argparse to set parameters
-=======
     Updated 02/2023: new doi for Medley (2022) Cryosphere paper
     Updated 10/2022: add Greenland and Antarctic versions v1.2.1
     Updated 05/2022: use argparse descriptions within sphinx documentation
@@ -65,7 +44,6 @@
         additionally output surface mass balance anomalies
     Updated 02/2021: using argparse to set parameters
         read and write for all available variables in a file
->>>>>>> 450b8c45
         added gzip compression option
     Written 10/2019
 """
@@ -76,32 +54,6 @@
 import gzip
 import time
 import uuid
-<<<<<<< HEAD
-import netCDF4
-import argparse
-import numpy as np
-
-#-- PURPOSE: read and interpolate MERRA-2 hybrid surface mass balance variables
-def merra_hybrid_cumulative(base_dir, REGION, VERSION, VARIABLE='p_minus_e',
-    RANGE=None, GZIP=False, MODE=0o775):
-
-    #-- set the input netCDF4 file for the variable of interest
-    suffix = '.gz' if GZIP else ''
-    if VARIABLE in ('p_minus_e','melt') and (VERSION == 'v0'):
-        args = (REGION.lower(),suffix)
-        hybrid_file = 'm2_hybrid_p_minus_e_melt_{0}.nc{1}'.format(*args)
-
-    #-- Open the MERRA-2 Hybrid NetCDF file for reading
-    if GZIP:
-        #-- read as in-memory (diskless) netCDF4 dataset
-        with gzip.open(os.path.join(base_dir,hybrid_file),'r') as f:
-            fileID = netCDF4.Dataset(uuid.uuid4().hex, memory=f.read())
-    else:
-        #-- read netCDF4 dataset
-        fileID = netCDF4.Dataset(os.path.join(base_dir,hybrid_file), 'r')
-
-    #-- Get data from each netCDF variable and remove singleton dimensions
-=======
 import logging
 import argparse
 import warnings
@@ -196,20 +148,10 @@
     logging.info(list(fileID.variables.keys()))
 
     # Get data and attribute from each netCDF variable
->>>>>>> 450b8c45
     fd = {}
     attrs = {}
     # input time (year-decimal)
     fd['time'] = fileID.variables['time'][:].copy()
-<<<<<<< HEAD
-    #-- invalid data value
-    fill_value = float(fileID.variables[VARIABLE]._FillValue)
-    #-- input shape of MERRA-2 Hybrid firn data
-    nt,nx,ny = np.shape(DATA)
-    #-- close the NetCDF files
-    fileID.close()
-    #-- time is year decimal at time step 5 days
-=======
     # extract areas from SMB or firn height file
     if AREA and (AREA in fileID.variables):
         fd[AREA] = fileID.variables[AREA][:].copy()
@@ -248,7 +190,6 @@
         fd['y'] = fileID.variables['y'][:].copy()
         xg,yg = np.meshgrid(fd['x'],fd['y'],indexing='ij')
     # time is year decimal at time step 5 days
->>>>>>> 450b8c45
     time_step = 5.0/365.25
     # calculate mean period for MERRA-2
     tt, = np.nonzero((fd['time'] >= RANGE[0]) & (fd['time'] < (RANGE[1]+1)))
@@ -269,28 +210,6 @@
         # input shape of MERRA-2 Hybrid firn data
         nt,nx,ny = np.shape(DATA)
 
-<<<<<<< HEAD
-    #-- calculate mean period for MERRA-2
-    tt, = np.nonzero((fd['time'] >= RANGE[0]) & (fd['time'] < (RANGE[1]+1)))
-    MEAN = np.mean(DATA[tt,:,:], axis=0)
-
-    #-- cumulative mass anomalies calculated by removing mean balance flux
-    fd[VARIABLE] = np.full((nt,nx,ny),fill_value)
-    CUMULATIVE = np.zeros((valid_count))
-
-    #-- Writing output cumulative anomalies to netcdf file
-    for t in range(nt):
-        #-- calculating cumulative anomalies for time t
-        CUMULATIVE += (DATA[t,i,j] - MEAN[i,j])
-        fd[VARIABLE][t,i,j] = CUMULATIVE.copy()
-
-    #-- output MERRA-2 data file for cumulative data
-    FILE = 'm2_hybrid_{0}_cumul_{1}.nc'.format(VARIABLE,REGION.lower())
-    #-- opening NetCDF file for writing
-    fileID = netCDF4.Dataset(os.path.join(base_dir,FILE),'w',format="NETCDF4")
-
-    #-- Defining the NetCDF dimensions
-=======
         # cumulative mass anomalies calculated by removing mean balance flux
         # mean of data for variable (converted from yearly rate)
         MEAN = np.mean(DATA.data[tt,:,:]*time_step, axis=0)
@@ -326,7 +245,6 @@
             format="NETCDF4")
 
     # Defining the NetCDF dimensions
->>>>>>> 450b8c45
     fileID.createDimension('x', nx)
     fileID.createDimension('y', ny)
     fileID.createDimension('time', nt)
@@ -429,9 +347,6 @@
         with gzip.open(os.path.join(DIRECTORY,output_file), 'wb') as f:
             f.write(nc_buffer)
 
-<<<<<<< HEAD
-    os.chmod(os.path.join(base_dir,FILE), MODE)
-=======
     # change the permissions mode
     os.chmod(os.path.join(DIRECTORY,output_file), MODE)
 
@@ -477,59 +392,9 @@
         help='Permission mode of directories and files')
     # return the parser
     return parser
->>>>>>> 450b8c45
 
 # This is the main part of the program that calls the individual functions
 def main():
-<<<<<<< HEAD
-    #-- Read the system arguments listed after the program
-    parser = argparse.ArgumentParser(
-        description="""Reads MERRA-2 Hybrid datafiles to
-            calculate monthly cumulative anomalies in surface
-            mass balance products
-            """
-    )
-    #-- command line parameters
-    #-- working data directory
-    parser.add_argument('--directory','-D',
-        type=lambda p: os.path.abspath(os.path.expanduser(p)),
-        default=os.getcwd(),
-        help='Working data directory')
-    #-- region of firn model
-    parser.add_argument('--region','-R',
-        type=str, default='gris', choices=['gris','ais'],
-        help='Region of firn model to calculate')
-    #-- version of firn model
-    parser.add_argument('--version','-v',
-        type=str, default='v1.1', choices=['v0','v1','v1.1'],
-        help='Version of firn model to calculate')
-    #-- firn model product
-    parser.add_argument('--product','-p',
-        type=str, nargs='+', default=['p_minus_e','melt'],
-        choices=['p_minus_e','melt'],
-        help='MERRA-2 Hybrid product')
-    #-- start and end years to run for mean
-    parser.add_argument('--mean','-m',
-        metavar=('START','END'), type=int, nargs=2,
-        default=[1980,1995],
-        help='Start and end year range for mean')
-    #-- netCDF4 files are gzip compressed
-    parser.add_argument('--gzip','-G',
-        default=False, action='store_true',
-        help='netCDF4 file is locally gzip compressed')
-    #-- permissions mode of the local directories and files (number in octal)
-    parser.add_argument('--mode','-M',
-        type=lambda x: int(x,base=8), default=0o775,
-        help='Permission mode of directories and files')
-    args = parser.parse_args()
-
-    #-- run program for each input product
-    for PRODUCT in args.product:
-        merra_hybrid_cumulative(args.directory, args.region, args.version,
-            VARIABLE=PRODUCT, RANGE=args.mean, GZIP=args.gzip, MODE=args.mode)
-
-#-- run main program
-=======
     # Read the system arguments listed after the program
     parser = arguments()
     args,_ = parser.parse_known_args()
@@ -543,6 +408,5 @@
         RANGE=args.mean, GZIP=args.gzip, MODE=args.mode)
 
 # run main program
->>>>>>> 450b8c45
 if __name__ == '__main__':
     main()
