--- conflicted
+++ resolved
@@ -66,10 +66,6 @@
     t_in = np.squeeze(t_in)
     d_in = np.squeeze(d_in)
     t_out = np.squeeze(t_out)
-<<<<<<< HEAD
-    #-- check dimensions of output
-    t_out = np.atleast_1d(t_out)
-=======
     # check dimensions of output
     t_out = np.atleast_1d(t_out)
     # calculate epoch for calculating relative times
@@ -79,7 +75,6 @@
         t_rel = np.copy(RELATIVE)
     elif (RELATIVE == Ellipsis):
         t_rel = t_in[RELATIVE].mean()
->>>>>>> 450b8c45
 
     # create design matrix based on polynomial order and harmonics
     DMAT = []
