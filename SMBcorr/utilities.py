--- conflicted
+++ resolved
@@ -1,11 +1,7 @@
 #!/usr/bin/env python
 u"""
 utilities.py
-<<<<<<< HEAD
-Written by Tyler Sutterley (12/2020)
-=======
 Written by Tyler Sutterley (06/2022)
->>>>>>> 450b8c45
 Download and management utilities for syncing time and auxiliary files
 
 PYTHON DEPENDENCIES:
@@ -13,10 +9,6 @@
         https://pypi.python.org/pypi/lxml
 
 UPDATE HISTORY:
-<<<<<<< HEAD
-    Updated 12/2020: added file object keyword if verbose printing to file
-        added username and password to ftp functions. added ftp connection check
-=======
     Updated 06/2022: add NASA Common Metadata Repository (CMR) queries
         added function to build GES DISC subsetting API requests
     Updated 04/2022: updated docstrings to numpy documentation format
@@ -30,7 +22,6 @@
         add url split function for creating url location lists
     Updated 11/2020: normalize source and destination paths in copy
         make context an optional keyword argument in from_http
->>>>>>> 450b8c45
     Updated 09/2020: copy from http and https to bytesIO object in chunks
     Written 08/2020
 """
@@ -87,20 +78,6 @@
 # PURPOSE: get the hash value of a file
 def get_hash(local, algorithm='MD5'):
     """
-<<<<<<< HEAD
-    Get the MD5 hash value from a local file or BytesIO object
-
-    Arguments
-    ---------
-    local: BytesIO object or path to file
-    """
-    #-- check if open file object or if local file exists
-    if isinstance(local, io.IOBase):
-        return hashlib.md5(local.getvalue()).hexdigest()
-    elif os.access(os.path.expanduser(local),os.F_OK):
-        #-- generate checksum hash for local file
-        #-- open the local_file in binary read mode
-=======
     Get the hash value from a local file or ``BytesIO`` object
 
     Parameters
@@ -122,7 +99,6 @@
     elif os.access(os.path.expanduser(local),os.F_OK):
         # generate checksum hash for local file
         # open the local_file in binary read mode
->>>>>>> 450b8c45
         with open(os.path.expanduser(local), 'rb') as local_buffer:
             # generate checksum hash for a given type
             if (algorithm == 'MD5'):
@@ -132,23 +108,11 @@
     else:
         return ''
 
-<<<<<<< HEAD
-#-- PURPOSE: recursively split a url path
-=======
 # PURPOSE: recursively split a url path
->>>>>>> 450b8c45
 def url_split(s):
     """
     Recursively split a url path into a list
 
-<<<<<<< HEAD
-    Arguments
-    ---------
-    s: url string
-    """
-    head, tail = posixpath.split(s)
-    if head in ('http:','https:'):
-=======
     Parameters
     ----------
     s: str
@@ -156,15 +120,11 @@
     """
     head, tail = posixpath.split(s)
     if head in ('http:','https:','ftp:','s3:'):
->>>>>>> 450b8c45
         return s,
     elif head in ('', posixpath.sep):
         return tail,
     return url_split(head) + (tail,)
 
-<<<<<<< HEAD
-#-- PURPOSE: returns the Unix timestamp value for a formatted date string
-=======
 # PURPOSE: convert file lines to arguments
 def convert_arg_line_to_args(arg_line):
     """
@@ -182,7 +142,6 @@
         yield arg
 
 # PURPOSE: returns the Unix timestamp value for a formatted date string
->>>>>>> 450b8c45
 def get_unix_time(time_string, format='%Y-%m-%d %H:%M:%S'):
     """
     Get the Unix timestamp value for a formatted date string
@@ -208,24 +167,8 @@
     else:
         return parsed_time.timestamp()
 
-<<<<<<< HEAD
-#-- PURPOSE: rounds a number to an even number less than or equal to original
-def even(value):
-    """
-    Rounds a number to an even number less than or equal to original
-
-    Arguments
-    ---------
-    value: number to be rounded
-    """
-    return 2*int(value//2)
-
-#-- PURPOSE: make a copy of a file with all system information
-def copy(source, destination, verbose=False, move=False):
-=======
 # PURPOSE: output a time string in isoformat
 def isoformat(time_string):
->>>>>>> 450b8c45
     """
     Reformat a date string to ISO formatting
 
@@ -264,11 +207,6 @@
     value: float
         number to be rounded upward
     """
-<<<<<<< HEAD
-    source = os.path.abspath(os.path.expanduser(source))
-    destination = os.path.abspath(os.path.expanduser(destination))
-    print('{0} -->\n\t{1}'.format(source,destination)) if verbose else None
-=======
     return -int(-value//1)
 
 # PURPOSE: make a copy of a file with all system information
@@ -289,46 +227,13 @@
     destination = os.path.abspath(os.path.expanduser(destination))
     # log source and destination
     logging.info('{0} -->\n\t{1}'.format(source,destination))
->>>>>>> 450b8c45
     shutil.copyfile(source, destination)
     shutil.copystat(source, destination)
     if move:
         os.remove(source)
 
-<<<<<<< HEAD
-#-- PURPOSE: check ftp connection
-def check_ftp_connection(HOST,username=None,password=None):
-    """
-    Check internet connection with ftp host
-
-    Arguments
-    ---------
-    HOST: remote ftp host
-
-    Keyword arguments
-    -----------------
-    username: ftp username
-    password: ftp password
-    """
-    #-- attempt to connect to ftp host
-    try:
-        f = ftplib.FTP(HOST)
-        f.login(username, password)
-        f.voidcmd("NOOP")
-    except IOError:
-        raise RuntimeError('Check internet connection')
-    except ftplib.error_perm:
-        raise RuntimeError('Check login credentials')
-    else:
-        return True
-
-#-- PURPOSE: list a directory on a ftp host
-def ftp_list(HOST,username=None,password=None,timeout=None,
-    basename=False,pattern=None,sort=False):
-=======
 # PURPOSE: check ftp connection
 def check_ftp_connection(HOST, username=None, password=None):
->>>>>>> 450b8c45
     """
     Check internet connection with ftp host
 
@@ -359,16 +264,6 @@
     """
     List a directory on a ftp host
 
-<<<<<<< HEAD
-    Keyword arguments
-    -----------------
-    username: ftp username
-    password: ftp password
-    timeout: timeout in seconds for blocking operations
-    basename: return the file or directory basename instead of the full path
-    pattern: regular expression pattern for reducing list
-    sort: sort output list
-=======
     Parameters
     ----------
     HOST: str or list
@@ -385,7 +280,6 @@
         regular expression pattern for reducing list
     sort: bool, default False
         sort output list
->>>>>>> 450b8c45
 
     Returns
     -------
@@ -404,11 +298,7 @@
         raise RuntimeError('Unable to connect to {0}'.format(HOST[0]))
     else:
         ftp.login(username,password)
-<<<<<<< HEAD
-        #-- list remote path
-=======
         # list remote path
->>>>>>> 450b8c45
         output = ftp.nlst(posixpath.join(*HOST[1:]))
         # get last modified date of ftp files and convert into unix time
         mtimes = [None]*len(output)
@@ -443,29 +333,6 @@
         # return the list of items and last modified times
         return (output, mtimes)
 
-<<<<<<< HEAD
-#-- PURPOSE: download a file from a ftp host
-def from_ftp(HOST,username=None,password=None,timeout=None,local=None,
-    hash='',chunk=8192,verbose=False,fid=sys.stdout,mode=0o775):
-    """
-    Download a file from a ftp host
-
-    Arguments
-    ---------
-    HOST: remote ftp host path split as list
-
-    Keyword arguments
-    -----------------
-    username: ftp username
-    password: ftp password
-    timeout: timeout in seconds for blocking operations
-    local: path to local file
-    hash: MD5 hash of local file
-    chunk: chunk size for transfer encoding
-    verbose: print file transfer information
-    fid: open file object to print if verbose
-    mode: permissions mode of output local file
-=======
 # PURPOSE: download a file from a ftp host
 def from_ftp(HOST, username=None, password=None, timeout=None,
     local=None, hash='', chunk=8192, verbose=False, fid=sys.stdout,
@@ -495,7 +362,6 @@
         open file object to print if verbose
     mode: oct, default 0o775
         permissions mode of output local file
->>>>>>> 450b8c45
 
     Returns
     -------
@@ -516,11 +382,7 @@
         raise RuntimeError('Unable to connect to {0}'.format(HOST[0]))
     else:
         ftp.login(username,password)
-<<<<<<< HEAD
-        #-- remote path
-=======
         # remote path
->>>>>>> 450b8c45
         ftp_remote_path = posixpath.join(*HOST[1:])
         # copy remote file contents to bytesIO object
         remote_buffer = io.BytesIO()
@@ -531,23 +393,6 @@
         remote_buffer.filename = HOST[-1]
         # generate checksum hash for remote file
         remote_hash = hashlib.md5(remote_buffer.getvalue()).hexdigest()
-<<<<<<< HEAD
-        #-- get last modified date of remote file and convert into unix time
-        mdtm = ftp.sendcmd('MDTM {0}'.format(ftp_remote_path))
-        remote_mtime = get_unix_time(mdtm[4:], format="%Y%m%d%H%M%S")
-        #-- compare checksums
-        if local and (hash != remote_hash):
-            #-- convert to absolute path
-            local = os.path.abspath(local)
-            #-- create directory if non-existent
-            if not os.access(os.path.dirname(local), os.F_OK):
-                os.makedirs(os.path.dirname(local), mode)
-            #-- print file information
-            if verbose:
-                args = (posixpath.join(*HOST),local)
-                print('{0} -->\n\t{1}'.format(*args), file=fid)
-            #-- store bytes to file using chunked transfer encoding
-=======
         # get last modified date of remote file and convert into unix time
         mdtm = ftp.sendcmd('MDTM {0}'.format(ftp_remote_path))
         remote_mtime = get_unix_time(mdtm[4:], format="%Y%m%d%H%M%S")
@@ -562,21 +407,14 @@
             args = (posixpath.join(*HOST),local)
             logging.info('{0} -->\n\t{1}'.format(*args))
             # store bytes to file using chunked transfer encoding
->>>>>>> 450b8c45
             remote_buffer.seek(0)
             with open(os.path.expanduser(local), 'wb') as f:
                 shutil.copyfileobj(remote_buffer, f, chunk)
             # change the permissions mode
             os.chmod(local,mode)
-<<<<<<< HEAD
-            #-- keep remote modification time of file and local access time
-            os.utime(local, (os.stat(local).st_atime, remote_mtime))
-        #-- close the ftp connection
-=======
             # keep remote modification time of file and local access time
             os.utime(local, (os.stat(local).st_atime, remote_mtime))
         # close the ftp connection
->>>>>>> 450b8c45
         ftp.close()
         # return the bytesIO object
         remote_buffer.seek(0)
@@ -597,11 +435,7 @@
     context: obj, default ssl.SSLContext(ssl.PROTOCOL_TLS)
         SSL context for ``urllib`` opener object
     """
-<<<<<<< HEAD
-    #-- attempt to connect to http host
-=======
     # attempt to connect to http host
->>>>>>> 450b8c45
     try:
         urllib2.urlopen(HOST, timeout=20, context=context)
     except urllib2.URLError:
@@ -609,16 +443,10 @@
     else:
         return True
 
-<<<<<<< HEAD
-#-- PURPOSE: download a file from a http host
-def from_http(HOST,timeout=None,context=ssl.SSLContext(),local=None,hash='',
-    chunk=16384,verbose=False,fid=sys.stdout,mode=0o775):
-=======
 # PURPOSE: list a directory on an Apache http Server
 def http_list(HOST, timeout=None, context=_default_ssl_context,
     parser=lxml.etree.HTMLParser(), format='%Y-%m-%d %H:%M',
     pattern='', sort=False):
->>>>>>> 450b8c45
     """
     List a directory on an Apache http Server
 
@@ -685,18 +513,6 @@
     """
     Download a file from a http host
 
-<<<<<<< HEAD
-    Keyword arguments
-    -----------------
-    timeout: timeout in seconds for blocking operations
-    context: SSL context for url opener object
-    local: path to local file
-    hash: MD5 hash of local file
-    chunk: chunk size for transfer encoding
-    verbose: print file transfer information
-    fid: open file object to print if verbose
-    mode: permissions mode of output local file
-=======
     Parameters
     ----------
     HOST: str or list
@@ -719,7 +535,6 @@
         open file object to print if verbose
     mode: oct, default 0o775
         permissions mode of output local file
->>>>>>> 450b8c45
 
     Returns
     -------
@@ -736,19 +551,11 @@
     try:
         # Create and submit request.
         request = urllib2.Request(posixpath.join(*HOST))
-<<<<<<< HEAD
-        response = urllib2.urlopen(request,timeout=timeout,context=context)
-    except (urllib2.HTTPError, urllib2.URLError):
-        raise Exception('Download error from {0}'.format(posixpath.join(*HOST)))
-    else:
-        #-- copy remote file contents to bytesIO object
-=======
         response = urllib2.urlopen(request, timeout=timeout, context=context)
     except:
         raise Exception('Download error from {0}'.format(posixpath.join(*HOST)))
     else:
         # copy remote file contents to bytesIO object
->>>>>>> 450b8c45
         remote_buffer = io.BytesIO()
         shutil.copyfileobj(response, remote_buffer, chunk)
         remote_buffer.seek(0)
@@ -758,18 +565,6 @@
         remote_hash = hashlib.md5(remote_buffer.getvalue()).hexdigest()
         # compare checksums
         if local and (hash != remote_hash):
-<<<<<<< HEAD
-            #-- convert to absolute path
-            local = os.path.abspath(local)
-            #-- create directory if non-existent
-            if not os.access(os.path.dirname(local), os.F_OK):
-                os.makedirs(os.path.dirname(local), mode)
-            #-- print file information
-            if verbose:
-                args = (posixpath.join(*HOST),local)
-                print('{0} -->\n\t{1}'.format(*args), file=fid)
-            #-- store bytes to file using chunked transfer encoding
-=======
             # convert to absolute path
             local = os.path.abspath(local)
             # create directory if non-existent
@@ -779,7 +574,6 @@
             args = (posixpath.join(*HOST),local)
             logging.info('{0} -->\n\t{1}'.format(*args))
             # store bytes to file using chunked transfer encoding
->>>>>>> 450b8c45
             remote_buffer.seek(0)
             with open(os.path.expanduser(local), 'wb') as f:
                 shutil.copyfileobj(remote_buffer, f, chunk)
