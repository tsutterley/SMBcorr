--- conflicted
+++ resolved
@@ -1,11 +1,7 @@
 #!/usr/bin/env python
 u"""
 racmo_interp_mean.py
-<<<<<<< HEAD
-Written by Tyler Sutterley (01/2021)
-=======
 Written by Tyler Sutterley (10/2022)
->>>>>>> 450b8c45
 Interpolates the mean of downscaled RACMO products to spatial coordinates
 
 INPUTS:
@@ -43,12 +39,9 @@
         https://pypi.org/project/pyproj/
 
 UPDATE HISTORY:
-<<<<<<< HEAD
-=======
     Updated 10/2022: added version 4.0 (RACMO2.3p2 for 1958-2022 from FGRN055)
     Updated 08/2022: updated docstrings to numpy documentation format
     Updated 11/2021: don't attempt triangulation if large number of points
->>>>>>> 450b8c45
     Updated 01/2021: using conversion protocols following pyproj-2 updates
         https://pyproj4.github.io/pyproj/stable/gotchas.html
         using utilities from time module for conversions
@@ -61,12 +54,7 @@
 import sys
 import os
 import re
-<<<<<<< HEAD
-import pyproj
-import netCDF4
-=======
 import warnings
->>>>>>> 450b8c45
 import numpy as np
 import scipy.spatial
 import scipy.interpolate
@@ -244,16 +232,6 @@
     d['MASK'] = np.array(fileID.variables['MASK'][:],dtype=bool)
     i,j = np.nonzero(d['MASK'])
 
-<<<<<<< HEAD
-    #-- pyproj transformer for converting from input coordinates (EPSG)
-    #-- into model coordinates
-    crs1 = pyproj.CRS.from_string(EPSG)
-    crs2 = pyproj.CRS.from_string("epsg:{0:d}".format(3413))
-    transformer = pyproj.Transformer.from_crs(crs1, crs2, always_xy=True)
-    #-- convert projection from input coordinates to projected
-    ix,iy = transformer.transform(X, Y)
-    #-- check that input points are within convex hull of valid model points
-=======
     # pyproj transformer for converting from input coordinates (EPSG)
     # into model coordinates
     try:
@@ -268,7 +246,6 @@
     # convert projection from input coordinates to projected
     ix,iy = transformer.transform(X, Y)
     # check that input points are within convex hull of valid model points
->>>>>>> 450b8c45
     xg,yg = np.meshgrid(d['x'],d['y'])
     v,triangle = find_valid_triangulation(xg[i,j],yg[i,j])
     # check where points are within the complex hull of the triangulation
@@ -313,10 +290,5 @@
     # close the NetCDF files
     fileID.close()
 
-<<<<<<< HEAD
-    #-- return the interpolated values
-    return (interp_var,interp_type,fv)
-=======
     # return the interpolated values
-    return (interp_var, interp_type, fv)
->>>>>>> 450b8c45
+    return (interp_var, interp_type, fv)