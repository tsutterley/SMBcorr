--- conflicted
+++ resolved
@@ -1,11 +1,7 @@
 #!/usr/bin/env python
 u"""
 mar_interp_mean.py
-<<<<<<< HEAD
-Written by Tyler Sutterley (01/2021)
-=======
 Written by Tyler Sutterley (08/2022)
->>>>>>> 450b8c45
 Interpolates mean MAR products to times and coordinates
 
 INPUTS:
@@ -40,11 +36,8 @@
         https://pypi.org/project/pyproj/
 
 UPDATE HISTORY:
-<<<<<<< HEAD
-=======
     Updated 08/2022: updated docstrings to numpy documentation format
     Updated 11/2021: don't attempt triangulation if large number of points
->>>>>>> 450b8c45
     Updated 01/2021: using conversion protocols following pyproj-2 updates
         https://pyproj4.github.io/pyproj/stable/gotchas.html
     Written 08/2020
@@ -264,19 +257,11 @@
         # set mask variables for time
         gs[VARIABLE].mask[ii,jj] = False
 
-<<<<<<< HEAD
-    #-- convert projection from input coordinates (EPSG) to model coordinates
-    crs1 = pyproj.CRS.from_string(EPSG)
-    crs2 = pyproj.CRS.from_string(proj4_params)
-    transformer = pyproj.Transformer.from_crs(crs1, crs2, always_xy=True)
-    #-- calculate projected coordinates of input coordinates
-=======
     # convert projection from input coordinates (EPSG) to model coordinates
     crs1 = pyproj.CRS.from_string(EPSG)
     crs2 = pyproj.CRS.from_string(proj4_params)
     transformer = pyproj.Transformer.from_crs(crs1, crs2, always_xy=True)
     # calculate projected coordinates of input coordinates
->>>>>>> 450b8c45
     ix,iy = transformer.transform(X, Y)
 
     # check that input points are within convex hull of valid model points
