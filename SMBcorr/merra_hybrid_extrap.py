--- conflicted
+++ resolved
@@ -1,11 +1,7 @@
 #!/usr/bin/env python
 u"""
 merra_hybrid_extrap.py
-<<<<<<< HEAD
-Written by Tyler Sutterley (02/2021)
-=======
 Written by Tyler Sutterley (02/2023)
->>>>>>> 450b8c45
 Interpolates and extrapolates MERRA-2 hybrid variables to times and coordinates
 
 MERRA-2 Hybrid firn model outputs provided by Brooke Medley at GSFC
@@ -54,13 +50,10 @@
     regress_model.py: models a time series using least-squares regression
 
 UPDATE HISTORY:
-<<<<<<< HEAD
-=======
     Updated 02/2023: don't recompute min and max time cutoffs for cases
     Updated 08/2022: updated docstrings to numpy documentation format
     Updated 05/2021: set bounds error to false when reducing temporal range
     Updated 04/2021: can reduce input dataset to a temporal subset
->>>>>>> 450b8c45
     Updated 02/2021: added new MERRA2-hybrid v1.1 variables
         added gzip compression option
     Updated 01/2021: using conversion protocols following pyproj-2 updates
@@ -76,12 +69,7 @@
 import re
 import gzip
 import uuid
-<<<<<<< HEAD
-import pyproj
-import netCDF4
-=======
 import warnings
->>>>>>> 450b8c45
 import numpy as np
 import scipy.ndimage
 import scipy.interpolate
@@ -130,45 +118,6 @@
 def extrapolate_merra_hybrid(base_dir, EPSG, REGION, tdec, X, Y,
     VERSION='v1', VARIABLE='FAC', SEARCH='BallTree', N=10, POWER=2.0,
     SIGMA=1.5, FILL_VALUE=None, EXTRAPOLATE=False, GZIP=False):
-<<<<<<< HEAD
-
-    #-- suffix if compressed
-    suffix = '.gz' if GZIP else ''
-    #-- set the input netCDF4 file for the variable of interest
-    if VARIABLE in ('FAC','cum_smb_anomaly','SMB_a','height','h_a'):
-        args = (VERSION,REGION.lower(),suffix)
-        hybrid_file = 'gsfc_fdm_{0}_{1}.nc{2}'.format(*args)
-    elif VARIABLE in ('smb','SMB','Me','Ra','Sn-Ev'):
-        args = (VERSION,REGION.lower(),suffix)
-        hybrid_file = 'gsfc_fdm_smb_{0}_{1}.nc{2}'.format(*args)
-    elif VARIABLE in ('FAC') and (VERSION == 'v0'):
-        args = ('FAC',REGION.lower(),suffix)
-        hybrid_file = 'gsfc_{0}_{1}.nc{2}'.format(*args)
-    elif VARIABLE in ('p_minus_e','melt') and (VERSION == 'v0'):
-        args = (VARIABLE,REGION.lower(),suffix)
-        hybrid_file = 'm2_hybrid_{0}_cumul_{1}.nc{2}'.format(*args)
-
-    #-- Open the MERRA-2 Hybrid NetCDF file for reading
-    if GZIP:
-        #-- read as in-memory (diskless) netCDF4 dataset
-        with gzip.open(os.path.join(base_dir,hybrid_file),'r') as f:
-            fileID = netCDF4.Dataset(uuid.uuid4().hex, memory=f.read())
-    else:
-        #-- read netCDF4 dataset
-        fileID = netCDF4.Dataset(os.path.join(base_dir,hybrid_file), 'r')
-
-    #-- Get data from each netCDF variable and remove singleton dimensions
-    fd = {}
-    fd[VARIABLE] = np.squeeze(fileID.variables[VARIABLE][:].copy())
-    fd['time'] = fileID.variables['time'][:].copy()
-    #-- invalid data value
-    fv = np.float(fileID.variables[VARIABLE]._FillValue)
-    #-- input shape of MERRA-2 Hybrid firn data
-    nt,nx,ny = np.shape(fd[VARIABLE])
-    #print(f"merra_hybrid_interp: shape is:{[nt, nx, ny]}")
-
-    #-- extract x and y coordinate arrays from grids if applicable
-=======
     """
     Spatially extrapolates MERRA-2 hybrid variables
 
@@ -276,25 +225,15 @@
     nt,nx,ny = np.shape(fd[VARIABLE])
     # extract x and y coordinate arrays from grids if applicable
     # else create meshgrids of coordinate arrays
->>>>>>> 450b8c45
     if (np.ndim(fileID.variables['x'][:]) == 2):
         xg = fileID.variables['x'][:].copy()
         yg = fileID.variables['y'][:].copy()
         fd['x'],fd['y'] = (xg[:,0],yg[0,:])
     else:
-<<<<<<< HEAD
-        #fd['x'] = fileID.variables['x'][:].copy()
-        #fd['y'] = fileID.variables['y'][:].copy()
-        #convert x and y to 2-d arrays
-        fd['y'], fd['x'] = np.meshgrid(fileID.variables['y'][:].copy(), \
-                                       fileID.variables['x'][:].copy())
-    #-- close the NetCDF files
-=======
         fd['x'] = fileID.variables['x'][:].copy()
         fd['y'] = fileID.variables['y'][:].copy()
         xg,yg = np.meshgrid(fd['x'],fd['y'],indexing='ij')
     # close the NetCDF files
->>>>>>> 450b8c45
     fileID.close()
 
     # indices of specified ice mask
@@ -327,43 +266,25 @@
         # set mask variables for time
         gs[VARIABLE].mask[t,:,:] = (gs['mask'] == 0.0)
 
-<<<<<<< HEAD
-    #-- pyproj transformer for converting to input coordinates (EPSG)
-=======
     # pyproj transformer for converting to input coordinates (EPSG)
->>>>>>> 450b8c45
     MODEL_EPSG = set_projection(REGION)
     crs1 = pyproj.CRS.from_string(EPSG)
     crs2 = pyproj.CRS.from_string(MODEL_EPSG)
     transformer = pyproj.Transformer.from_crs(crs1, crs2, always_xy=True)
     direction = pyproj.enums.TransformDirection.INVERSE
-<<<<<<< HEAD
-    #-- convert projection from model coordinates
-    xg,yg = transformer.transform(fd['x'], fd['y'], direction=direction)
-    print(f"merra_hybrid_interp: xg has shape:{xg.shape}")
-    #-- construct search tree from original points
-    #-- can use either BallTree or KDTree algorithms
-=======
     # convert projection from model coordinates
     xg,yg = transformer.transform(fd['x'], fd['y'], direction=direction)
 
     # construct search tree from original points
     # can use either BallTree or KDTree algorithms
->>>>>>> 450b8c45
     xy1 = np.concatenate((xg[ii,jj,None],yg[ii,jj,None]),axis=1)
     tree = BallTree(xy1) if (SEARCH == 'BallTree') else KDTree(xy1)
 
     # output interpolated arrays of variable
     npts = len(tdec)
-<<<<<<< HEAD
-    extrap_data = np.ma.zeros((npts),fill_value=fv,dtype=np.float)
-    extrap_data.mask = np.ones((npts),dtype=bool)
-    #-- type designating algorithm used (1:interpolate, 2:backward, 3:forward)
-=======
     extrap_data = np.ma.zeros((npts),fill_value=fv,dtype=np.float64)
     extrap_data.mask = np.ones((npts),dtype=bool)
     # type designating algorithm used (1:interpolate, 2:backward, 3:forward)
->>>>>>> 450b8c45
     extrap_data.interpolation = np.zeros((npts),dtype=np.uint8)
 
     # time cutoff without close time interpolation
