--- conflicted
+++ resolved
@@ -5,12 +5,9 @@
   - lxml
   - notebook
   - numpy
-<<<<<<< HEAD
   - scipy
   - pyproj
   - python-dateutil
-=======
->>>>>>> 450b8c45
   - netCDF4
   - pip
   - pyproj
