--- conflicted
+++ resolved
@@ -107,13 +107,6 @@
 if False:
     plt.figure(1); xy0=plt.ginput()[0];
     ATL11_file=files[xydh.file_ind[np.argmin(np.abs(xydh.x+1j*xydh.y - (xy0[0]+1j*xy0[1])))].astype(int)]
-<<<<<<< HEAD
-    plt.figure(); 
-    #ATL11_multi_plot(ATL11_file, hemisphere=1)
-    
-    
-=======
     plt.figure();
     #ATL11_multi_plot(ATL11_file, hemisphere=1)
 
->>>>>>> 450b8c45
