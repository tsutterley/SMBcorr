--- conflicted
+++ resolved
@@ -1,11 +1,7 @@
 #!/usr/bin/env python
 u"""
 append_SMB_averages_ATL11.py
-<<<<<<< HEAD
-Written by Tyler Sutterley (02/2021)
-=======
 Written by Tyler Sutterley (08/2022)
->>>>>>> 450b8c45
 Interpolates seasonal averages of model firn estimates to the coordinates
     of an ATL11 file
 
@@ -33,28 +29,16 @@
         https://github.com/SmithB/pointCollection
 
 UPDATE HISTORY:
-<<<<<<< HEAD
-    Updated 02/2021: set a keyword argument dict with parameters
-=======
     Updated 08/2022: use argparse descriptions within documentation
     Updated 12/2021: added GSFC MERRA-2 Hybrid Greenland v1.2
     Updated 04/2021: added GSFC MERRA-2 Hybrid Antarctica v1.1
     Updated 02/2021: added new MERRA2-hybrid v1.1 variables
         added new MARv3.11.5 Greenland outputs
         set a keyword argument dict with standard and optional parameters
->>>>>>> 450b8c45
     Updated 01/2021: using utilities from time module for conversions
     Updated 09/2020: added MARv3.11.2 6km outputs and MERRA2-hybrid subversions
     Written 06/2020
 """
-<<<<<<< HEAD
-import os
-import re
-import h5py
-import SMBcorr
-import argparse
-=======
-from email import parser
 import sys
 import os
 import re
@@ -62,7 +46,6 @@
 import SMBcorr
 import argparse
 import warnings
->>>>>>> 450b8c45
 import numpy as np
 # attempt imports
 try:
@@ -102,17 +85,7 @@
         projection_flag = 'EPSG:3413'
     return projection_flag
 
-<<<<<<< HEAD
 def append_SMB_averages_ATL11(input_file,base_dir,REGION,MODEL,RANGE=[2000,2019], group=None):
-=======
-def append_SMB_averages_ATL11(input_file, base_dir, REGION, MODEL,
-    RANGE=[2000,2019], VERBOSE=False):
-
-    # create logger for verbosity level
-    loglevel = logging.INFO if VERBOSE else logging.CRITICAL
-    logging.basicConfig(level=loglevel)
-
->>>>>>> 450b8c45
     # read input file
     field_dict = {group:('delta_time','h_corr','x','y')}
     D11 = pc.data().from_h5(input_file, field_dict=field_dict)
@@ -135,14 +108,6 @@
     # models['GL']['MAR'].append('MARv3.10-ERA')
     # models['GL']['MAR'].append('MARv3.11-NCEP')
     # models['GL']['MAR'].append('MARv3.11-ERA')
-<<<<<<< HEAD
-    #models['GL']['MAR'].append('MARv3.11.2-ERA-6km')
-    #models['GL']['MAR'].append('MARv3.11.2-ERA-7.5km')
-    models['GL']['MAR'].append('MARv3.11.2-ERA-10km')
-    #models['GL']['MAR'].append('MARv3.11.2-ERA-15km')
-    models['GL']['MAR'].append('MARv3.11.2-ERA-20km')
-    models['GL']['MAR'].append('MARv3.11.2-NCEP-20km')
-=======
     # models['GL']['MAR'].append('MARv3.11.2-ERA-6km')
     # models['GL']['MAR'].append('MARv3.11.2-ERA-7.5km')
     # models['GL']['MAR'].append('MARv3.11.2-ERA-10km')
@@ -153,7 +118,6 @@
     models['GL']['MAR'].append('MARv3.11.5-ERA-10km')
     models['GL']['MAR'].append('MARv3.11.5-ERA-15km')
     models['GL']['MAR'].append('MARv3.11.5-ERA-20km')
->>>>>>> 450b8c45
 
     # RACMO
     models['GL']['RACMO'] = []
@@ -165,25 +129,15 @@
     models['GL']['MERRA2-hybrid'] = []
     # models['GL']['MERRA2-hybrid'].append('GSFC-fdm-v0')
     # models['GL']['MERRA2-hybrid'].append('GSFC-fdm-v1')
-<<<<<<< HEAD
-    models['GL']['MERRA2-hybrid'].append('GSFC-fdm-v1.1')
-    models={'GL':{'MERRA2-hybrid':['GSFC-fdm-v1.2']}
-=======
     # models['GL']['MERRA2-hybrid'].append('GSFC-fdm-v1.1')
     # models['GL']['MERRA2-hybrid'].append('GSFC-fdm-v1.2')
     models['GL']['MERRA2-hybrid'].append('GSFC-fdm-v1.2.1')
->>>>>>> 450b8c45
     models['AA']['MERRA2-hybrid'] = []
     # models['AA']['MERRA2-hybrid'].append('GSFC-fdm-v0')
     # models['AA']['MERRA2-hybrid'].append('GSFC-fdm-v1')
     # models['AA']['MERRA2-hybrid'].append('GSFC-fdm-v1.1')
     models['AA']['MERRA2-hybrid'].append('GSFC-fdm-v1.2.1')
 
-<<<<<<< HEAD
-
-
-=======
->>>>>>> 450b8c45
     # for each model to append to ATL11
     for model_version in models[REGION][MODEL]:
         # keyword arguments for all models
@@ -223,9 +177,6 @@
             MAR_KWARGS['GL']['MARv3.11.2-ERA-15km'] = dict(XNAME='X10_105',YNAME='Y21_199')
             MAR_KWARGS['GL']['MARv3.11.2-ERA-20km'] = dict(XNAME='X12_84',YNAME='Y21_155')
             MAR_KWARGS['GL']['MARv3.11.2-NCEP-20km'] = dict(XNAME='X12_84',YNAME='Y21_155')
-<<<<<<< HEAD
-            KWARGS.update(MAR_KWARGS[REGION][model_version])
-=======
             MAR_KWARGS['GL']['MARv3.11.5-ERA-6km'] = dict(XNAME='X12_251',YNAME='Y20_465')
             MAR_KWARGS['GL']['MARv3.11.5-ERA-10km'] = dict(XNAME='X10_153',YNAME='Y21_288')
             MAR_KWARGS['GL']['MARv3.11.5-ERA-15km'] = dict(XNAME='X10_105',YNAME='Y21_199')
@@ -233,7 +184,6 @@
             KWARGS.update(MAR_KWARGS[REGION][model_version])
             # netCDF4 variable names for direct fields
             VARIABLES = ['ZN6','ZN4','ZN5']
->>>>>>> 450b8c45
             # output variable keys for both direct and derived fields
             KEYS = ['zsurf_ave', 'zfirn_ave','zmelt_ave','zsmb_ave','zaccum_ave']
             # HDF5 longname attributes for each variable
@@ -254,11 +204,7 @@
             LONGNAME['zsurf_ave'] = "Snow Height Change"
         elif (MODEL == 'MERRA2-hybrid'):
             # regular expression pattern for extracting version
-<<<<<<< HEAD
-            merra2_regex = re.compile(r'GSFC-fdm-((v\d+)(\.\d+)?)$')
-=======
             merra2_regex = re.compile(r'GSFC-fdm-((v\d+)(\.\d+)?(\.\d+)?)$')
->>>>>>> 450b8c45
             # get MERRA-2 version and major version
             MERRA2_VERSION = merra2_regex.match(model_version).group(1)
             # MERRA-2 hybrid directory
@@ -268,14 +214,6 @@
             # keyword arguments for MERRA-2 interpolation programs
             if MERRA2_VERSION in ('v0','v1','v1.0'):
                 KWARGS['VERSION'] = merra2_regex.match(model_version).group(2)
-<<<<<<< HEAD
-                VARIABLES = ['FAC','cum_smb_anomaly','height']
-            else:
-                KWARGS['VERSION'] = MERRA2_VERSION.replace('.','_')
-                VARIABLES = ['FAC','SMB_a','h_a']
-            # output variable keys for both direct and derived fields
-            KEYS = ['zsurf_ave','zfirn_ave','zsmb_ave']
-=======
                 # netCDF4 variable names
                 VARIABLES = ['FAC','cum_smb_anomaly','height']
                 # add additional Greenland variables
@@ -290,7 +228,6 @@
                     VARIABLES.append('Me_a')
             # output variable keys
             KEYS = ['zfirn_ave','zsmb_ave','zsurf_ave','zmelt_ave']
->>>>>>> 450b8c45
             # HDF5 longname attributes for each variable
             LONGNAME = {}
             LONGNAME['zsurf_ave'] = "Snow Height Change"
@@ -319,56 +256,6 @@
                     # convert from delta time to decimal-years
                     tdec = convert_delta_time(D11.delta_time[i,c,xo])['decimal']
                     if (MODEL == 'MAR'):
-<<<<<<< HEAD
-                        # read and interpolate daily MAR outputs
-                        ZN4 = SMBcorr.interpolate_mar_seasonal(DIRECTORY, EPSG,
-                            MAR_VERSION, tdec, D11.x[i,c,xo], D11.y[i,c,xo],
-                            VARIABLE='ZN4', **KWARGS)
-                        ZN5 = SMBcorr.interpolate_mar_seasonal(DIRECTORY, EPSG,
-                            MAR_VERSION, tdec, D11.x[i,c,xo], D11.y[i,c,xo],
-                            VARIABLE='ZN5', **KWARGS)
-                        ZN6 = SMBcorr.interpolate_mar_seasonal(DIRECTORY, EPSG,
-                            MAR_VERSION, tdec, D11.x[i,c,xo], D11.y[i,c,xo],
-                            VARIABLE='ZN6', **KWARGS)
-                        # set attributes to output for iteration
-                        OUTPUT['zfirn_ave'].data[i,c,xo] = np.copy(ZN4.data)
-                        OUTPUT['zfirn_ave'].mask[i,c,xo] = np.copy(ZN4.mask)
-                        OUTPUT['zsurf_ave'].data[i,c,xo] = np.copy(ZN6.data)
-                        OUTPUT['zsurf_ave'].mask[i,c,xo] = np.copy(ZN6.mask)
-                        OUTPUT['zmelt_ave'].data[i,c,xo] = np.copy(ZN5.data)
-                        OUTPUT['zmelt_ave'].mask[i,c,xo] = np.copy(ZN5.mask)
-                        # calculate derived fields
-                        OUTPUT['zsmb_ave'].data[i,c,xo] = ZN6.data - ZN4.data
-                        OUTPUT['zsmb_ave'].mask[i,c,xo] = ZN4.mask | ZN6.mask
-                        OUTPUT['zaccum_ave'].data[i,c,xo] = ZN6.data - ZN4.data - ZN5.data
-                        OUTPUT['zaccum_ave'].mask[i,c,xo] = ZN4.mask | ZN5.mask | ZN6.mask
-                    # elif (MODEL == 'RACMO'):
-                    #     # read and interpolate daily RACMO outputs
-                    #     hgtsrf = SMBcorr.interpolate_racmo_seasonal(base_dir, EPSG,
-                    #         RACMO_MODEL, tdec, D11.x[i,c,xo], D11.y[i,c,xo],
-                    #         VARIABLE='hgtsrf', **KWARGS)
-                    #     # set attributes to output for iteration
-                    #     OUTPUT['zsurf_ave'].data[i,c,xo] = np.copy(hgtsrf.data)
-                    #     OUTPUT['zsurf_ave'].mask[i,c,xo] = np.copy(hgtsrf.mask)
-                    # elif (MODEL == 'MERRA2-hybrid'):
-                    #     # read and interpolate 5-day MERRA2-Hybrid outputs
-                    #     FAC = SMBcorr.interpolate_merra_hybrid_seasonal(DIRECTORY, EPSG,
-                    #         MERRA2_REGION, tdec, D11.x[i,c,xo], D11.y[i,c,xo],
-                    #         VARIABLE=VARIABLES[0], **KWARGS)
-                    #     smb = SMBcorr.interpolate_merra_hybrid_seasonal(DIRECTORY, EPSG,
-                    #         MERRA2_REGION, tdec, D11.x[i,c,xo], D11.y[i,c,xo],
-                    #         VARIABLE=VARIABLES[1], **KWARGS)
-                    #     height = SMBcorr.interpolate_merra_hybrid_seasonal(DIRECTORY, EPSG,
-                    #         MERRA2_REGION, tdec, D11.x[i,c,xo], D11.y[i,c,xo],
-                    #         VARIABLE=VARIABLES[2], **KWARGS)
-                    #     # set attributes to output for iteration
-                    #     OUTPUT['zfirn_ave'].data[i,c,xo] = np.copy(FAC.data)
-                    #     OUTPUT['zfirn_ave'].mask[i,c,xo] = np.copy(FAC.mask)
-                    #     OUTPUT['zsurf_ave'].data[i,c,xo] = np.copy(height.data)
-                    #     OUTPUT['zsurf_ave'].mask[i,c,xo] = np.copy(height.mask)
-                    #     OUTPUT['zsmb_ave'].data[i,c,xo] = np.copy(smb.data)
-                    #     OUTPUT['zsmb_ave'].mask[i,c,xo] = np.copy(smb.mask)
-=======
                         for key,var in zip(KEYS,VARIABLES):
                             # read and interpolate daily MAR outputs
                             OUT =  SMBcorr.interpolate_mar_daily(DIRECTORY, EPSG,
@@ -407,7 +294,6 @@
                             OUTPUT[key].data[i,c,xo] = np.copy(OUT.data)
                             OUTPUT[key].mask[i,c,xo] = np.copy(OUT.mask)
                             OUTPUT[key].interpolation[i,c,xo] = np.copy(OUT.interpolation)
->>>>>>> 450b8c45
         else:
             # allocate for output height for along-track data
             OUTPUT = {}
@@ -439,38 +325,6 @@
                         OUTPUT[key].mask[i,c] = np.copy(OUT.mask)
                         OUTPUT[key].interpolation[i,c] = np.copy(OUT.interpolation)
                     # calculate derived fields
-<<<<<<< HEAD
-                    OUTPUT['zsmb_ave'].data[i,c] = ZN6.data - ZN4.data
-                    OUTPUT['zsmb_ave'].mask[i,c] = ZN4.mask | ZN6.mask
-                    OUTPUT['zaccum_ave'].data[i,c] = ZN6.data - ZN4.data - ZN5.data
-                    OUTPUT['zaccum_ave'].mask[i,c] = ZN4.mask | ZN5.mask | ZN6.mask
-                # elif (MODEL == 'RACMO'):
-                #     # read and interpolate daily RACMO outputs
-                #     hgtsrf = SMBcorr.interpolate_racmo_seasonal(base_dir, EPSG,
-                #         RACMO_MODEL, tdec, D11.x[i,c], D11.y[i,c],
-                #         VARIABLE='hgtsrf', **KWARGS)
-                #     # set attributes to output for iteration
-                #     OUTPUT['zsurf_ave'].data[i,c] = np.copy(hgtsrf.data)
-                #     OUTPUT['zsurf_ave'].mask[i,c] = np.copy(hgtsrf.mask)
-                # elif (MODEL == 'MERRA2-hybrid'):
-                #     # read and interpolate 5-day MERRA2-Hybrid outputs
-                #     FAC = SMBcorr.interpolate_merra_hybrid_seasonal(DIRECTORY, EPSG,
-                #         MERRA2_REGION, tdec, D11.x[i,c], D11.y[i,c],
-                #         VARIABLE=VARIABLES[0], **KWARGS)
-                #     smb = SMBcorr.interpolate_merra_hybrid_seasonal(DIRECTORY, EPSG,
-                #         MERRA2_REGION, tdec, D11.x[i,c], D11.y[i,c],
-                #         VARIABLE=VARIABLES[1], **KWARGS)
-                #     height = SMBcorr.interpolate_merra_hybrid_seasonal(DIRECTORY, EPSG,
-                #         MERRA2_REGION, tdec, D11.x[i,c], D11.y[i,c],
-                #         VARIABLE=VARIABLES[2], **KWARGS)
-                #     # set attributes to output for iteration
-                #     OUTPUT['zfirn_ave'].data[i,c] = np.copy(FAC.data)
-                #     OUTPUT['zfirn_ave'].mask[i,c] = np.copy(FAC.mask)
-                #     OUTPUT['zsurf_ave'].data[i,c] = np.copy(height.data)
-                #     OUTPUT['zsurf_ave'].mask[i,c] = np.copy(height.mask)
-                #     OUTPUT['zsmb_ave'].data[i,c] = np.copy(smb.data)
-                #     OUTPUT['zsmb_ave'].mask[i,c] = np.copy(smb.mask)
-=======
                     OUTPUT['zsmb_ave'].data[i,c] = OUTPUT['zsurf_ave'].data[i,c] - \
                         OUTPUT['zfirn_ave'].data[i,c]
                     OUTPUT['zsmb_ave'].mask[i,c] = OUTPUT['zsurf_ave'].mask[i,c] | \
@@ -499,7 +353,6 @@
                         OUTPUT[key].data[i,c] = np.copy(OUT.data)
                         OUTPUT[key].mask[i,c] = np.copy(OUT.mask)
                         OUTPUT[key].interpolation[i,c] = np.copy(OUT.interpolation)
->>>>>>> 450b8c45
 
         # append input HDF5 file with new firn model outputs
         fileID = h5py.File(os.path.expanduser(input_file),'a')
@@ -528,14 +381,8 @@
         # close the output HDF5 file
         fileID.close()
 
-<<<<<<< HEAD
-# Main program that calls append_SMB_averages_ATL11()
-def main():
-    # Read the system arguments listed after the program
-=======
 # PURPOSE: create arguments parser
 def arguments():
->>>>>>> 450b8c45
     parser = argparse.ArgumentParser(
         description="""Interpolates mean estimates of model firn
             variable to the coordinates of an ATL11 file
@@ -552,11 +399,7 @@
         help='Working data directory')
     # region of firn model
     parser.add_argument('--region','-R',
-<<<<<<< HEAD
-        metavar='REGION', type=str, nargs='+',
-=======
         metavar='REGION', type=str,
->>>>>>> 450b8c45
         default=['GL'], choices=('AA','GL'),
         help='Region of model to interpolate')
     # surface mass balance product
@@ -569,11 +412,9 @@
         metavar=('START','END'), type=int, nargs=2,
         default=[2000,2019],
         help='Range of years to use in climatology')
-<<<<<<< HEAD
     parser.add_argument('--group_depth','-g',
         type=int,
         help='loop over groups in file to sepecified depth, write output to subgroups')
-=======
     # verbosity settings
     # verbose will output information about each output file
     parser.add_argument('--verbose','-V',
@@ -586,12 +427,14 @@
 def main():
     # Read the system arguments listed after the program
     parser = arguments()
->>>>>>> 450b8c45
     args = parser.parse_args()
+
+    # create logger for verbosity level
+    loglevel = logging.INFO if args.verbose else logging.CRITICAL
+    logging.basicConfig(level=loglevel)
 
     # run program with parameters
     for f in args.infile:
-<<<<<<< HEAD
         if args.group_depth:
             groups=SMBcorr.get_h5_structure(f, args.group_depth)
         else:
@@ -600,11 +443,6 @@
             for group in groups:
                 append_SMB_averages_ATL11(f,args.directory,
                                           args.region,m,RANGE=args.year, group=group)
-=======
-        for m in args.model:
-            append_SMB_averages_ATL11(f, args.directory, args.region, m,
-                RANGE=args.year, VERBOSE=args.verbose)
->>>>>>> 450b8c45
 
 # run main program
 if __name__ == '__main__':
