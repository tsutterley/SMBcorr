#!/bin/bash

<<<<<<< HEAD
dest_dir=/Volumes/ice2/ben/MAR/ATL11_with_corrections/rel002
#xover_file=$dest_dir/test_xovers.h5


xover_file=$dest_dir/rel002_crossover_data.h5
AT_file=$dest_dir/rel002_dump_every_2nd.h5

echo "Crossover_file: "$xover_file
echo "Along-track file: "$AT_file

[ -f $xover_file ] && [ -f $AT_file ] && echo "yep"
#exit
=======
# dest_dir=/Volumes/ice2/ben/MAR/ATL11_with_corrections/temp
dest_dir=/Volumes/ice3/tyler/MAR/ATL11_with_corrections/rel002a

atl11_files=( "rel002_crossover_data.h5" "rel002_dump_every_2nd.h5" )

for i in "${atl11_files[@]}"
do

    # check if running crossover or along track file
    if [[ $i =~ "crossover" ]]
    then
        j="Crossover"
    else
        j="Along-track"
    fi

    # test if file exists
    atl11_file="$dest_dir/$i"
    if [ -f "$atl11_file" ]
    then
        printf "ATL11 %s File: %s\n" $j $atl11_file
    else
        printf "ATL11 %s File %s not found!\n" $j $atl11_file
        continue
    fi

    echo "SMB"
    append_SMB_ATL11.py --directory /Volumes/ice3/tyler/ \
        --model MERRA2-hybrid --region GL $atl11_file

    # # echo "SMB averages"
    # # append_SMB_averages_ATL11.py --directory /Volumes/ice3/tyler/ \
    # #     --model MAR --region GL --year 2000 2019 $atl11_file

    echo "SMB mean"
    append_SMB_mean_ATL11.py --directory /Volumes/ice3/tyler/ \
       --model MAR --region GL --year 1980 1995 $atl11_file

    # # append_SMB_mean_ATL11.py --directory /Volumes/ice3/tyler/ \
    # #     --model MAR --region GL --year 2000 2019 $atl11_file

done

echo "SMB"
append_SMB_ATL11.py --directory /Volumes/ice1/tyler/ --model MAR RACMO MERRA2-hybrid --region GL $AT_file
append_SMB_ATL11.py --directory /Volumes/ice1/tyler/ --model MAR RACMO MERRA2-hybrid --region GL $xover_file

#echo "SMB averages"
#append_SMB_averages_ATL11.py --directory /Volumes/ice1/tyler/ --model MAR --region GL --year 2000,2019 $AT_file
#append_SMB_averages_ATL11.py --directory /Volumes/ice1/tyler/ --model MAR --region GL --year 2000,2019 $xover_file

echo "SMB mean"
append_SMB_mean_ATL11.py --directory /Volumes/ice1/tyler/ --model MAR --region GL --year 1980,1995 $AT_file
append_SMB_mean_ATL11.py --directory /Volumes/ice1/tyler/ --model MAR --region GL --year 1980,1995 $xover_file

#append_SMB_mean_ATL11.py --directory /Volumes/ice1/tyler/ --model MAR --region GL --year 2000,2019 $AT_file
#append_SMB_mean_ATL11.py --directory /Volumes/ice1/tyler/ --model MAR --region GL --year 2000,2019 $xover_file
=======
# dest_dir=/Volumes/ice2/ben/MAR/ATL11_with_corrections/temp
dest_dir=/Volumes/ice3/tyler/MAR/ATL11_with_corrections/rel002a

atl11_files=( "rel002_crossover_data.h5" "rel002_dump_every_2nd.h5" )

for i in "${atl11_files[@]}"
do

    # check if running crossover or along track file
    if [[ $i =~ "crossover" ]]
    then
        j="Crossover"
    else
        j="Along-track"
    fi

    # test if file exists
    atl11_file="$dest_dir/$i"
    if [ -f "$atl11_file" ]
    then
        printf "ATL11 %s File: %s\n" $j $atl11_file
    else
        printf "ATL11 %s File %s not found!\n" $j $atl11_file
        continue
    fi

    echo "SMB"
    append_SMB_ATL11.py --directory /Volumes/ice3/tyler/ \
        --model MAR MERRA2-hybrid --region GL $atl11_file

    # # echo "SMB averages"
    # # append_SMB_averages_ATL11.py --directory /Volumes/ice3/tyler/ \
    # #     --model MAR --region GL --year 2000 2019 $atl11_file

    echo "SMB mean"
    append_SMB_mean_ATL11.py --directory /Volumes/ice3/tyler/ \
       --model MAR --region GL --year 1980 1995 $atl11_file

    # # append_SMB_mean_ATL11.py --directory /Volumes/ice3/tyler/ \
    # #     --model MAR --region GL --year 2000 2019 $atl11_file

done
>>>>>>> 450b8c45
<|MERGE_RESOLUTION|>--- conflicted
+++ resolved
@@ -1,6 +1,5 @@
 #!/bin/bash
 
-<<<<<<< HEAD
 dest_dir=/Volumes/ice2/ben/MAR/ATL11_with_corrections/rel002
 #xover_file=$dest_dir/test_xovers.h5
 
@@ -13,15 +12,6 @@
 
 [ -f $xover_file ] && [ -f $AT_file ] && echo "yep"
 #exit
-=======
-# dest_dir=/Volumes/ice2/ben/MAR/ATL11_with_corrections/temp
-dest_dir=/Volumes/ice3/tyler/MAR/ATL11_with_corrections/rel002a
-
-atl11_files=( "rel002_crossover_data.h5" "rel002_dump_every_2nd.h5" )
-
-for i in "${atl11_files[@]}"
-do
-
     # check if running crossover or along track file
     if [[ $i =~ "crossover" ]]
     then
@@ -70,48 +60,4 @@
 append_SMB_mean_ATL11.py --directory /Volumes/ice1/tyler/ --model MAR --region GL --year 1980,1995 $xover_file
 
 #append_SMB_mean_ATL11.py --directory /Volumes/ice1/tyler/ --model MAR --region GL --year 2000,2019 $AT_file
-#append_SMB_mean_ATL11.py --directory /Volumes/ice1/tyler/ --model MAR --region GL --year 2000,2019 $xover_file
-=======
-# dest_dir=/Volumes/ice2/ben/MAR/ATL11_with_corrections/temp
-dest_dir=/Volumes/ice3/tyler/MAR/ATL11_with_corrections/rel002a
-
-atl11_files=( "rel002_crossover_data.h5" "rel002_dump_every_2nd.h5" )
-
-for i in "${atl11_files[@]}"
-do
-
-    # check if running crossover or along track file
-    if [[ $i =~ "crossover" ]]
-    then
-        j="Crossover"
-    else
-        j="Along-track"
-    fi
-
-    # test if file exists
-    atl11_file="$dest_dir/$i"
-    if [ -f "$atl11_file" ]
-    then
-        printf "ATL11 %s File: %s\n" $j $atl11_file
-    else
-        printf "ATL11 %s File %s not found!\n" $j $atl11_file
-        continue
-    fi
-
-    echo "SMB"
-    append_SMB_ATL11.py --directory /Volumes/ice3/tyler/ \
-        --model MAR MERRA2-hybrid --region GL $atl11_file
-
-    # # echo "SMB averages"
-    # # append_SMB_averages_ATL11.py --directory /Volumes/ice3/tyler/ \
-    # #     --model MAR --region GL --year 2000 2019 $atl11_file
-
-    echo "SMB mean"
-    append_SMB_mean_ATL11.py --directory /Volumes/ice3/tyler/ \
-       --model MAR --region GL --year 1980 1995 $atl11_file
-
-    # # append_SMB_mean_ATL11.py --directory /Volumes/ice3/tyler/ \
-    # #     --model MAR --region GL --year 2000 2019 $atl11_file
-
-done
->>>>>>> 450b8c45
+#append_SMB_mean_ATL11.py --directory /Volumes/ice1/tyler/ --model MAR --region GL --year 2000,2019 $xover_file